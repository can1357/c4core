#include "c4/test.hpp"
#include "c4/substr.hpp"

namespace c4 {

TEST(substr, ctor_from_char)
{
    char buf1[] = "{foo: 1}";
    char buf2[] = "{foo: 2}";
    substr s(buf1);
    EXPECT_EQ(s, "{foo: 1}");
    s = buf2;
    EXPECT_EQ(s, "{foo: 2}");
}

TEST(csubstr, ctor_from_char)
{
    char buf1[] = "{foo: 1}";
    char buf2[] = "{foo: 2}";
    csubstr s(buf1);
    EXPECT_EQ(s, "{foo: 1}");
    s = buf2;
    EXPECT_EQ(s, "{foo: 2}");
}

TEST(substr, begins_with)
{
    EXPECT_TRUE (csubstr(": ").begins_with(":" ));
    EXPECT_TRUE (csubstr(": ").begins_with(':' ));
    EXPECT_FALSE(csubstr(":") .begins_with(": "));

    EXPECT_TRUE (csubstr(    "1234").begins_with('0', 0));
    EXPECT_TRUE (csubstr(   "01234").begins_with('0', 1));
    EXPECT_FALSE(csubstr(   "01234").begins_with('0', 2));
    EXPECT_TRUE (csubstr(  "001234").begins_with('0', 1));
    EXPECT_TRUE (csubstr(  "001234").begins_with('0', 2));
    EXPECT_FALSE(csubstr(  "001234").begins_with('0', 3));
    EXPECT_TRUE (csubstr( "0001234").begins_with('0', 1));
    EXPECT_TRUE (csubstr( "0001234").begins_with('0', 2));
    EXPECT_TRUE (csubstr( "0001234").begins_with('0', 3));
    EXPECT_FALSE(csubstr( "0001234").begins_with('0', 4));
    EXPECT_TRUE (csubstr("00001234").begins_with('0', 1));
    EXPECT_TRUE (csubstr("00001234").begins_with('0', 2));
    EXPECT_TRUE (csubstr("00001234").begins_with('0', 3));
    EXPECT_TRUE (csubstr("00001234").begins_with('0', 4));
    EXPECT_FALSE(csubstr("00001234").begins_with('0', 5));
}

TEST(substr, ends_with)
{
    EXPECT_TRUE(csubstr("{% if foo %}bar{% endif %}").ends_with("{% endif %}"));

    EXPECT_TRUE (csubstr("1234"    ).ends_with('0', 0));
    EXPECT_TRUE (csubstr("12340"   ).ends_with('0', 1));
    EXPECT_FALSE(csubstr("12340"   ).ends_with('0', 2));
    EXPECT_TRUE (csubstr("123400"  ).ends_with('0', 1));
    EXPECT_TRUE (csubstr("123400"  ).ends_with('0', 2));
    EXPECT_FALSE(csubstr("123400"  ).ends_with('0', 3));
    EXPECT_TRUE (csubstr("1234000" ).ends_with('0', 1));
    EXPECT_TRUE (csubstr("1234000" ).ends_with('0', 2));
    EXPECT_TRUE (csubstr("1234000" ).ends_with('0', 3));
    EXPECT_FALSE(csubstr("1234000" ).ends_with('0', 4));
    EXPECT_TRUE (csubstr("12340000").ends_with('0', 1));
    EXPECT_TRUE (csubstr("12340000").ends_with('0', 2));
    EXPECT_TRUE (csubstr("12340000").ends_with('0', 3));
    EXPECT_TRUE (csubstr("12340000").ends_with('0', 4));
    EXPECT_FALSE(csubstr("12340000").ends_with('0', 5));
}

TEST(substr, first_of)
{
    EXPECT_EQ(csubstr("012345").first_of('a'), csubstr::npos);
    EXPECT_EQ(csubstr("012345").first_of("ab"), csubstr::npos);

    EXPECT_EQ(csubstr("012345").first_of('0'), 0u);
    EXPECT_EQ(csubstr("012345").first_of("0"), 0u);
    EXPECT_EQ(csubstr("012345").first_of("01"), 0u);
    EXPECT_EQ(csubstr("012345").first_of("10"), 0u);
    EXPECT_EQ(csubstr("012345").first_of("012"), 0u);
    EXPECT_EQ(csubstr("012345").first_of("210"), 0u);
    EXPECT_EQ(csubstr("012345").first_of("0123"), 0u);
    EXPECT_EQ(csubstr("012345").first_of("3210"), 0u);
    EXPECT_EQ(csubstr("012345").first_of("01234"), 0u);
    EXPECT_EQ(csubstr("012345").first_of("43210"), 0u);
    EXPECT_EQ(csubstr("012345").first_of("012345"), 0u);
    EXPECT_EQ(csubstr("012345").first_of("543210"), 0u);

    EXPECT_EQ(csubstr("012345").first_of('5'), 5u);
    EXPECT_EQ(csubstr("012345").first_of("5"), 5u);
    EXPECT_EQ(csubstr("012345").first_of("45"), 4u);
    EXPECT_EQ(csubstr("012345").first_of("54"), 4u);
    EXPECT_EQ(csubstr("012345").first_of("345"), 3u);
    EXPECT_EQ(csubstr("012345").first_of("543"), 3u);
    EXPECT_EQ(csubstr("012345").first_of("2345"), 2u);
    EXPECT_EQ(csubstr("012345").first_of("5432"), 2u);
    EXPECT_EQ(csubstr("012345").first_of("12345"), 1u);
    EXPECT_EQ(csubstr("012345").first_of("54321"), 1u);
    EXPECT_EQ(csubstr("012345").first_of("012345"), 0u);
    EXPECT_EQ(csubstr("012345").first_of("543210"), 0u);
}

TEST(substr, last_of)
{
    EXPECT_EQ(csubstr("012345").last_of('a'), csubstr::npos);
    EXPECT_EQ(csubstr("012345").last_of("ab"), csubstr::npos);

    EXPECT_EQ(csubstr("012345").last_of('0'), 0u);
    EXPECT_EQ(csubstr("012345").last_of("0"), 0u);
    EXPECT_EQ(csubstr("012345").last_of("01"), 1u);
    EXPECT_EQ(csubstr("012345").last_of("10"), 1u);
    EXPECT_EQ(csubstr("012345").last_of("012"), 2u);
    EXPECT_EQ(csubstr("012345").last_of("210"), 2u);
    EXPECT_EQ(csubstr("012345").last_of("0123"), 3u);
    EXPECT_EQ(csubstr("012345").last_of("3210"), 3u);
    EXPECT_EQ(csubstr("012345").last_of("01234"), 4u);
    EXPECT_EQ(csubstr("012345").last_of("43210"), 4u);
    EXPECT_EQ(csubstr("012345").last_of("012345"), 5u);
    EXPECT_EQ(csubstr("012345").last_of("543210"), 5u);

    EXPECT_EQ(csubstr("012345").last_of('5'), 5u);
    EXPECT_EQ(csubstr("012345").last_of("5"), 5u);
    EXPECT_EQ(csubstr("012345").last_of("45"), 5u);
    EXPECT_EQ(csubstr("012345").last_of("54"), 5u);
    EXPECT_EQ(csubstr("012345").last_of("345"), 5u);
    EXPECT_EQ(csubstr("012345").last_of("543"), 5u);
    EXPECT_EQ(csubstr("012345").last_of("2345"), 5u);
    EXPECT_EQ(csubstr("012345").last_of("5432"), 5u);
    EXPECT_EQ(csubstr("012345").last_of("12345"), 5u);
    EXPECT_EQ(csubstr("012345").last_of("54321"), 5u);
    EXPECT_EQ(csubstr("012345").last_of("012345"), 5u);
    EXPECT_EQ(csubstr("012345").last_of("543210"), 5u);
}

TEST(substr, first_not_of)
{
    EXPECT_EQ(csubstr("012345").first_not_of('a'), 0u);
    EXPECT_EQ(csubstr("012345").first_not_of("ab"), 0u);

    EXPECT_EQ(csubstr("012345").first_not_of('0'), 1u);
    EXPECT_EQ(csubstr("012345").first_not_of("0"), 1u);
    EXPECT_EQ(csubstr("012345").first_not_of("01"), 2u);
    EXPECT_EQ(csubstr("012345").first_not_of("10"), 2u);
    EXPECT_EQ(csubstr("012345").first_not_of("012"), 3u);
    EXPECT_EQ(csubstr("012345").first_not_of("210"), 3u);
    EXPECT_EQ(csubstr("012345").first_not_of("0123"), 4u);
    EXPECT_EQ(csubstr("012345").first_not_of("3210"), 4u);
    EXPECT_EQ(csubstr("012345").first_not_of("01234"), 5u);
    EXPECT_EQ(csubstr("012345").first_not_of("43210"), 5u);
    EXPECT_EQ(csubstr("012345").first_not_of("012345"), csubstr::npos);
    EXPECT_EQ(csubstr("012345").first_not_of("543210"), csubstr::npos);

    EXPECT_EQ(csubstr("012345").first_not_of('5'), 0u);
    EXPECT_EQ(csubstr("012345").first_not_of("5"), 0u);
    EXPECT_EQ(csubstr("012345").first_not_of("45"), 0u);
    EXPECT_EQ(csubstr("012345").first_not_of("54"), 0u);
    EXPECT_EQ(csubstr("012345").first_not_of("345"), 0u);
    EXPECT_EQ(csubstr("012345").first_not_of("543"), 0u);
    EXPECT_EQ(csubstr("012345").first_not_of("2345"), 0u);
    EXPECT_EQ(csubstr("012345").first_not_of("5432"), 0u);
    EXPECT_EQ(csubstr("012345").first_not_of("12345"), 0u);
    EXPECT_EQ(csubstr("012345").first_not_of("54321"), 0u);
    EXPECT_EQ(csubstr("012345").first_not_of("012345"), csubstr::npos);
    EXPECT_EQ(csubstr("012345").first_not_of("543210"), csubstr::npos);
}

TEST(substr, last_not_of)
{
    EXPECT_EQ(csubstr("012345").last_not_of('a'), 5u);
    EXPECT_EQ(csubstr("012345").last_not_of("ab"), 5u);

    EXPECT_EQ(csubstr("012345").last_not_of('5'), 4u);
    EXPECT_EQ(csubstr("012345").last_not_of("5"), 4u);
    EXPECT_EQ(csubstr("012345").last_not_of("45"), 3u);
    EXPECT_EQ(csubstr("012345").last_not_of("54"), 3u);
    EXPECT_EQ(csubstr("012345").last_not_of("345"), 2u);
    EXPECT_EQ(csubstr("012345").last_not_of("543"), 2u);
    EXPECT_EQ(csubstr("012345").last_not_of("2345"), 1u);
    EXPECT_EQ(csubstr("012345").last_not_of("5432"), 1u);
    EXPECT_EQ(csubstr("012345").last_not_of("12345"), 0u);
    EXPECT_EQ(csubstr("012345").last_not_of("54321"), 0u);
    EXPECT_EQ(csubstr("012345").last_not_of("012345"), csubstr::npos);
    EXPECT_EQ(csubstr("012345").last_not_of("543210"), csubstr::npos);

    EXPECT_EQ(csubstr("012345").last_not_of('0'), 5u);
    EXPECT_EQ(csubstr("012345").last_not_of("0"), 5u);
    EXPECT_EQ(csubstr("012345").last_not_of("01"), 5u);
    EXPECT_EQ(csubstr("012345").last_not_of("10"), 5u);
    EXPECT_EQ(csubstr("012345").last_not_of("012"), 5u);
    EXPECT_EQ(csubstr("012345").last_not_of("210"), 5u);
    EXPECT_EQ(csubstr("012345").last_not_of("0123"), 5u);
    EXPECT_EQ(csubstr("012345").last_not_of("3210"), 5u);
    EXPECT_EQ(csubstr("012345").last_not_of("01234"), 5u);
    EXPECT_EQ(csubstr("012345").last_not_of("43210"), 5u);
    EXPECT_EQ(csubstr("012345").last_not_of("012345"), csubstr::npos);
    EXPECT_EQ(csubstr("012345").last_not_of("543210"), csubstr::npos);
}

TEST(substr, compare)
{
    const char s1[] = "one empty doc";
    const char s2[] = "one empty doc, explicit termination";
    csubstr c1(s1), c2(s2);
    EXPECT_NE(c1, c2);
    EXPECT_GT(c2, c1);
    EXPECT_TRUE((c1 > c2) != (c1 < c2));
}

TEST(substr, compare_vs_char)
{
    EXPECT_NE(csubstr("---"), '-');
    EXPECT_NE(csubstr("---"), "-");

    EXPECT_NE(csubstr("aaa"), 'a');
    EXPECT_NE(csubstr("aaa"), "a");

    EXPECT_NE(csubstr("aaa"), 'b');
    EXPECT_NE(csubstr("aaa"), "b");

    EXPECT_LT(csubstr("aaa"), 'b');
    EXPECT_LT(csubstr("aaa"), "b");

    EXPECT_NE(csubstr("bbb"), 'a');
    EXPECT_NE(csubstr("bbb"), "a");

    EXPECT_GT(csubstr("bbb"), 'a');
    EXPECT_GT(csubstr("bbb"), "a");
}

TEST(substr, eqne)
{
    char buf[128];
    for(size_t i = 0; i < 5; ++i) buf[i] = (char)('0' + i);
    csubstr cmp(buf, 5);

    EXPECT_EQ(csubstr("01234"), cmp);
    EXPECT_EQ(        "01234" , cmp);
    EXPECT_EQ(             cmp, "01234");
    EXPECT_NE(csubstr("0123"), cmp);
    EXPECT_NE(        "0123" , cmp);
    EXPECT_NE(            cmp, "0123");
    EXPECT_NE(csubstr("012345"), cmp);
    EXPECT_NE(        "012345" , cmp);
    EXPECT_NE(              cmp, "012345");
}

TEST(substr, substr2csubstr)
{
    char b[] = "some string";
    substr s(b);
    csubstr sc = s;
    EXPECT_EQ(sc, s);
    const substr cs(b);
    const csubstr csc(b);

}

<<<<<<< HEAD
TEST(substr, sub)
{
    EXPECT_EQ(csubstr("10]").sub(0, 2), "10");
=======

template <class ...Args>
void test_first_of_any(csubstr input, bool true_or_false, size_t which, size_t pos, Args... args)
{
    csubstr::first_of_any_result r = input.first_of_any(to_csubstr(args)...);
    std::cout << input << ": " << (bool(r) ? "true" : "false") << "/which:" << r.which << "/pos:" << r.pos << "\n";
    EXPECT_EQ(r, true_or_false);
    EXPECT_EQ(r.which, which);
    EXPECT_EQ(r.pos, pos);
>>>>>>> 1d9b1fee
}

TEST(substr, first_of_any)
{
<<<<<<< HEAD
    EXPECT_EQ(csubstr("baz{% endif %}").first_of_any("{% endif %}", "{% if "         , "{% elif bar %}" , "{% else %}" ).which, 0u);
    EXPECT_EQ(csubstr("baz{% endif %}").first_of_any("{% if "     , "{% endif %}"    , "{% elif bar %}" , "{% else %}" ).which, 1u);
    EXPECT_EQ(csubstr("baz{% endif %}").first_of_any("{% if "     , "{% elif bar %}" , "{% endif %}"    , "{% else %}" ).which, 2u);
    EXPECT_EQ(csubstr("baz{% endif %}").first_of_any("{% if "     , "{% elif bar %}" , "{% else %}"     , "{% endif %}").which, 3u);

    EXPECT_EQ(csubstr("bar{% else %}baz{% endif %}").first_of_any("{% else %}" , "{% if "         , "{% elif bar %}" , "{% endif %}").which, 0u);
    EXPECT_EQ(csubstr("bar{% else %}baz{% endif %}").first_of_any("{% if "     , "{% else %}"     , "{% elif bar %}" , "{% endif %}").which, 1u);
    EXPECT_EQ(csubstr("bar{% else %}baz{% endif %}").first_of_any("{% if "     , "{% elif bar %}" , "{% else %}"     , "{% endif %}").which, 2u);
    EXPECT_EQ(csubstr("bar{% else %}baz{% endif %}").first_of_any("{% if "     , "{% elif bar %}" , "{% endif %}"    , "{% else %}" ).which, 3u);

    EXPECT_EQ(csubstr("foo{% elif bar %}bar{% else %}baz{% endif %}").first_of_any("{% elif bar %}" , "{% if "         , "{% else %}"     , "{% endif %}"   ).which, 0u);
    EXPECT_EQ(csubstr("foo{% elif bar %}bar{% else %}baz{% endif %}").first_of_any("{% if "         , "{% elif bar %}" , "{% else %}"     , "{% endif %}"   ).which, 1u);
    EXPECT_EQ(csubstr("foo{% elif bar %}bar{% else %}baz{% endif %}").first_of_any("{% if "         , "{% else %}"     , "{% elif bar %}" , "{% endif %}"   ).which, 2u);
    EXPECT_EQ(csubstr("foo{% elif bar %}bar{% else %}baz{% endif %}").first_of_any("{% if "         , "{% else %}"     , "{% endif %}"    , "{% elif bar %}").which, 3u);

    EXPECT_EQ(csubstr("{% if foo %}foo{% elif bar %}bar{% else %}baz{% endif %}").first_of_any("{% if "         , "{% elif bar %}" , "{% else %}" , "{% endif %}" ).which, 0u);
    EXPECT_EQ(csubstr("{% if foo %}foo{% elif bar %}bar{% else %}baz{% endif %}").first_of_any("{% elif bar %}" , "{% if "         , "{% else %}" , "{% endif %}" ).which, 1u);
    EXPECT_EQ(csubstr("{% if foo %}foo{% elif bar %}bar{% else %}baz{% endif %}").first_of_any("{% elif bar %}" , "{% else %}"     , "{% if "     , "{% endif %}" ).which, 2u);
    EXPECT_EQ(csubstr("{% if foo %}foo{% elif bar %}bar{% else %}baz{% endif %}").first_of_any("{% elif bar %}" , "{% else %}"     , "{% endif %}", "{% if "      ).which, 3u);

    // bugs
    EXPECT_FALSE(csubstr("10]").first_of_any("0x", "0X", "-0x", "-0X"));
    EXPECT_FALSE(csubstr("10]").sub(0, 2).first_of_any("0x", "0X", "-0x", "-0X"));
=======
    size_t NONE = csubstr::NONE;
    size_t npos = csubstr::npos;

    test_first_of_any("foobar"               , true , 0u  ,   3u, "bar", "barbell", "bark", "barff");
    test_first_of_any("foobar"               , false, NONE, npos,        "barbell", "bark", "barff");
    test_first_of_any("foobart"              , false, NONE, npos,        "barbell", "bark", "barff");

    test_first_of_any("10"                   , false, NONE, npos, "0x", "0X", "-0x", "-0X");
    test_first_of_any("10]"                  , false, NONE, npos, "0x", "0X", "-0x", "-0X");
    test_first_of_any(csubstr("10]").first(2), false, NONE, npos, "0x", "0X", "-0x", "-0X");


    test_first_of_any("baz{% endif %}", true, 0u, 3u, "{% endif %}", "{% if "         , "{% elif bar %}" , "{% else %}" );
    test_first_of_any("baz{% endif %}", true, 1u, 3u, "{% if "     , "{% endif %}"    , "{% elif bar %}" , "{% else %}" );
    test_first_of_any("baz{% endif %}", true, 2u, 3u, "{% if "     , "{% elif bar %}" , "{% endif %}"    , "{% else %}" );
    test_first_of_any("baz{% endif %}", true, 3u, 3u, "{% if "     , "{% elif bar %}" , "{% else %}"     , "{% endif %}");

    test_first_of_any("baz{% e..if %}", false, NONE, npos, "{% endif %}", "{% if "         , "{% elif bar %}" , "{% else %}" );
    test_first_of_any("baz{% e..if %}", false, NONE, npos, "{% if "     , "{% endif %}"    , "{% elif bar %}" , "{% else %}" );
    test_first_of_any("baz{% e..if %}", false, NONE, npos, "{% if "     , "{% elif bar %}" , "{% endif %}"    , "{% else %}" );
    test_first_of_any("baz{% e..if %}", false, NONE, npos, "{% if "     , "{% elif bar %}" , "{% else %}"     , "{% endif %}");


    test_first_of_any("bar{% else %}baz{% endif %}", true, 0u, 3u, "{% else %}" , "{% if "         , "{% elif bar %}" , "{% endif %}");
    test_first_of_any("bar{% else %}baz{% endif %}", true, 1u, 3u, "{% if "     , "{% else %}"     , "{% elif bar %}" , "{% endif %}");
    test_first_of_any("bar{% else %}baz{% endif %}", true, 2u, 3u, "{% if "     , "{% elif bar %}" , "{% else %}"     , "{% endif %}");
    test_first_of_any("bar{% else %}baz{% endif %}", true, 3u, 3u, "{% if "     , "{% elif bar %}" , "{% endif %}"    , "{% else %}" );

    test_first_of_any("bar{% e..e %}baz{% e..if %}", false, NONE, npos, "{% else %}" , "{% if "         , "{% elif bar %}" , "{% endif %}");
    test_first_of_any("bar{% e..e %}baz{% e..if %}", false, NONE, npos, "{% if "     , "{% else %}"     , "{% elif bar %}" , "{% endif %}");
    test_first_of_any("bar{% e..e %}baz{% e..if %}", false, NONE, npos, "{% if "     , "{% elif bar %}" , "{% else %}"     , "{% endif %}");
    test_first_of_any("bar{% e..e %}baz{% e..if %}", false, NONE, npos, "{% if "     , "{% elif bar %}" , "{% endif %}"    , "{% else %}" );


    test_first_of_any("foo{% elif bar %}bar{% else %}baz{% endif %}", true, 0u, 3u, "{% elif bar %}" , "{% if "         , "{% else %}"     , "{% endif %}"   );
    test_first_of_any("foo{% elif bar %}bar{% else %}baz{% endif %}", true, 1u, 3u, "{% if "         , "{% elif bar %}" , "{% else %}"     , "{% endif %}"   );
    test_first_of_any("foo{% elif bar %}bar{% else %}baz{% endif %}", true, 2u, 3u, "{% if "         , "{% else %}"     , "{% elif bar %}" , "{% endif %}"   );
    test_first_of_any("foo{% elif bar %}bar{% else %}baz{% endif %}", true, 3u, 3u, "{% if "         , "{% else %}"     , "{% endif %}"    , "{% elif bar %}");

    test_first_of_any("foo{% e..f bar %}bar{% e..e %}baz{% e..if %}", false, NONE, npos, "{% elif bar %}" , "{% if "         , "{% else %}"     , "{% endif %}"   );
    test_first_of_any("foo{% e..f bar %}bar{% e..e %}baz{% e..if %}", false, NONE, npos, "{% if "         , "{% elif bar %}" , "{% else %}"     , "{% endif %}"   );
    test_first_of_any("foo{% e..f bar %}bar{% e..e %}baz{% e..if %}", false, NONE, npos, "{% if "         , "{% else %}"     , "{% elif bar %}" , "{% endif %}"   );
    test_first_of_any("foo{% e..f bar %}bar{% e..e %}baz{% e..if %}", false, NONE, npos, "{% if "         , "{% else %}"     , "{% endif %}"    , "{% elif bar %}");


    test_first_of_any("{% if foo %}foo{% elif bar %}bar{% else %}baz{% endif %}", true, 0u, 0u, "{% if "         , "{% elif bar %}" , "{% else %}" , "{% endif %}" );
    test_first_of_any("{% if foo %}foo{% elif bar %}bar{% else %}baz{% endif %}", true, 1u, 0u, "{% elif bar %}" , "{% if "         , "{% else %}" , "{% endif %}" );
    test_first_of_any("{% if foo %}foo{% elif bar %}bar{% else %}baz{% endif %}", true, 2u, 0u, "{% elif bar %}" , "{% else %}"     , "{% if "     , "{% endif %}" );
    test_first_of_any("{% if foo %}foo{% elif bar %}bar{% else %}baz{% endif %}", true, 3u, 0u, "{% elif bar %}" , "{% else %}"     , "{% endif %}", "{% if "      );

    test_first_of_any("{% .. foo %}foo{% e..f bar %}bar{% e..e %}baz{% e..if %}", false, NONE, npos, "{% if "         , "{% elif bar %}" , "{% else %}" , "{% endif %}" );
    test_first_of_any("{% .. foo %}foo{% e..f bar %}bar{% e..e %}baz{% e..if %}", false, NONE, npos, "{% elif bar %}" , "{% if "         , "{% else %}" , "{% endif %}" );
    test_first_of_any("{% .. foo %}foo{% e..f bar %}bar{% e..e %}baz{% e..if %}", false, NONE, npos, "{% elif bar %}" , "{% else %}"     , "{% if "     , "{% endif %}" );
    test_first_of_any("{% .. foo %}foo{% e..f bar %}bar{% e..e %}baz{% e..if %}", false, NONE, npos, "{% elif bar %}" , "{% else %}"     , "{% endif %}", "{% if "      );
>>>>>>> 1d9b1fee
}


TEST(substr, pair_range_esc)
{
    const char q = '\'';
    EXPECT_EQ(csubstr("").pair_range_esc(q), "");
    EXPECT_EQ(csubstr("'").pair_range_esc(q), "");
    EXPECT_EQ(csubstr("''").pair_range_esc(q), "''");
    EXPECT_EQ(csubstr("'\\'\\''").pair_range_esc(q), "'\\'\\''");
    EXPECT_EQ(csubstr("asdasdasd''asdasd").pair_range_esc(q), "''");
    EXPECT_EQ(csubstr("asdasdasd'abc'asdasda").pair_range_esc(q), "'abc'");
}

TEST(substr, pair_range)
{
    EXPECT_EQ(csubstr("").pair_range('{', '}'), "");
    EXPECT_EQ(csubstr("{").pair_range('{', '}'), "");
    EXPECT_EQ(csubstr("}").pair_range('{', '}'), "");
    EXPECT_EQ(csubstr("{}").pair_range('{', '}'), "{}");
    EXPECT_EQ(csubstr("{abc}").pair_range('{', '}'), "{abc}");
    EXPECT_EQ(csubstr("123{abc}456").pair_range('{', '}'), "{abc}");
}

TEST(substr, pair_range_nested)
{
    EXPECT_EQ(csubstr("").pair_range_nested('{', '}'), "");
    EXPECT_EQ(csubstr("{").pair_range_nested('{', '}'), "");
    EXPECT_EQ(csubstr("}").pair_range_nested('{', '}'), "");
    EXPECT_EQ(csubstr("{}").pair_range_nested('{', '}'), "{}");
    EXPECT_EQ(csubstr("{abc}").pair_range_nested('{', '}'), "{abc}");
    EXPECT_EQ(csubstr("123{abc}456").pair_range_nested('{', '}'), "{abc}");
    EXPECT_EQ(csubstr("123{abc}456{def}").pair_range_nested('{', '}'), "{abc}");
    EXPECT_EQ(csubstr(   "{{}}").pair_range_nested('{', '}'), "{{}}");
    EXPECT_EQ(csubstr("123{{}}456").pair_range_nested('{', '}'), "{{}}");
    EXPECT_EQ(csubstr(   "{a{}b{}c}").pair_range_nested('{', '}'), "{a{}b{}c}");
    EXPECT_EQ(csubstr("123{a{}b{}c}456").pair_range_nested('{', '}'), "{a{}b{}c}");
    EXPECT_EQ(csubstr(    "{a{{}}b{{}}c}").pair_range_nested('{', '}'), "{a{{}}b{{}}c}");
    EXPECT_EQ(csubstr("123{a{{}}b{{}}c}456").pair_range_nested('{', '}'), "{a{{}}b{{}}c}");
    EXPECT_EQ(csubstr(   "{{{}}a{{}}b{{}}c{{}}}").pair_range_nested('{', '}'), "{{{}}a{{}}b{{}}c{{}}}");
    EXPECT_EQ(csubstr("123{{{}}a{{}}b{{}}c{{}}}456").pair_range_nested('{', '}'), "{{{}}a{{}}b{{}}c{{}}}");
}


TEST(substr, first_non_empty_span)
{
    EXPECT_EQ(csubstr("foo bar").first_non_empty_span(), "foo");
    EXPECT_EQ(csubstr("       foo bar").first_non_empty_span(), "foo");
    EXPECT_EQ(csubstr("\n   \r  \t  foo bar").first_non_empty_span(), "foo");
    EXPECT_EQ(csubstr("\n   \r  \t  foo\n\r\t bar").first_non_empty_span(), "foo");
    EXPECT_EQ(csubstr("\n   \r  \t  foo\n\r\t bar").first_non_empty_span(), "foo");
    EXPECT_EQ(csubstr(",\n   \r  \t  foo\n\r\t bar").first_non_empty_span(), ",");
}

TEST(substr, first_uint_span)
{
    EXPECT_EQ(csubstr("1234").first_uint_span(), "1234");
    EXPECT_EQ(csubstr("1234 abc").first_uint_span(), "1234");
    EXPECT_EQ(csubstr("0x1234 abc").first_uint_span(), "0x1234");
}

TEST(substr, first_int_span)
{
    EXPECT_EQ(csubstr("1234").first_int_span(), "1234");
    EXPECT_EQ(csubstr("-1234").first_int_span(), "-1234");
    EXPECT_EQ(csubstr("1234 abc").first_int_span(), "1234");
    EXPECT_EQ(csubstr("-1234 abc").first_int_span(), "-1234");
    EXPECT_EQ(csubstr("0x1234 abc").first_int_span(), "0x1234");
    EXPECT_EQ(csubstr("-0x1234 abc").first_int_span(), "-0x1234");

    // bugs
    EXPECT_EQ(csubstr("10]").first_int_span(), "10");
}


TEST(substr, triml)
{
    using S = csubstr;

    EXPECT_EQ(S("aaabbb"   ).triml('a' ), "bbb");
    EXPECT_EQ(S("aaabbb"   ).triml('b' ), "aaabbb");
    EXPECT_EQ(S("aaabbb"   ).triml('c' ), "aaabbb");
    EXPECT_EQ(S("aaabbb"   ).triml("ab"), "");
    EXPECT_EQ(S("aaabbb"   ).triml("ba"), "");
    EXPECT_EQ(S("aaabbb"   ).triml("cd"), "aaabbb");
    EXPECT_EQ(S("aaa...bbb").triml('a' ), "...bbb");
    EXPECT_EQ(S("aaa...bbb").triml('b' ), "aaa...bbb");
    EXPECT_EQ(S("aaa...bbb").triml('c' ), "aaa...bbb");
    EXPECT_EQ(S("aaa...bbb").triml("ab"), "...bbb");
    EXPECT_EQ(S("aaa...bbb").triml("ba"), "...bbb");
    EXPECT_EQ(S("aaa...bbb").triml("ab."), "");
    EXPECT_EQ(S("aaa...bbb").triml("a."), "bbb");
    EXPECT_EQ(S("aaa...bbb").triml(".a"), "bbb");
    EXPECT_EQ(S("aaa...bbb").triml("b."), "aaa...bbb");
    EXPECT_EQ(S("aaa...bbb").triml(".b"), "aaa...bbb");
    EXPECT_EQ(S("aaa...bbb").triml("cd"), "aaa...bbb");

    EXPECT_EQ(S("ab"   ).triml('a' ), "b");
    EXPECT_EQ(S("ab"   ).triml('b' ), "ab");
    EXPECT_EQ(S("ab"   ).triml('c' ), "ab");
    EXPECT_EQ(S("ab"   ).triml("ab"), "");
    EXPECT_EQ(S("ab"   ).triml("ba"), "");
    EXPECT_EQ(S("ab"   ).triml("cd"), "ab");
    EXPECT_EQ(S("a...b").triml('a' ), "...b");
    EXPECT_EQ(S("a...b").triml('b' ), "a...b");
    EXPECT_EQ(S("a...b").triml('c' ), "a...b");
    EXPECT_EQ(S("a...b").triml("ab"), "...b");
    EXPECT_EQ(S("a...b").triml("ba"), "...b");
    EXPECT_EQ(S("a...b").triml("ab."), "");
    EXPECT_EQ(S("a...b").triml("a."), "b");
    EXPECT_EQ(S("a...b").triml(".a"), "b");
    EXPECT_EQ(S("a...b").triml("b."), "a...b");
    EXPECT_EQ(S("a...b").triml(".b"), "a...b");
    EXPECT_EQ(S("a...b").triml("cd"), "a...b");
}

TEST(substr, trimr)
{
    using S = csubstr;

    EXPECT_EQ(S("aaabbb"   ).trimr('a' ), "aaabbb");
    EXPECT_EQ(S("aaabbb"   ).trimr('b' ), "aaa");
    EXPECT_EQ(S("aaabbb"   ).trimr('c' ), "aaabbb");
    EXPECT_EQ(S("aaabbb"   ).trimr("ab"), "");
    EXPECT_EQ(S("aaabbb"   ).trimr("ba"), "");
    EXPECT_EQ(S("aaabbb"   ).trimr("cd"), "aaabbb");
    EXPECT_EQ(S("aaa...bbb").trimr('a' ), "aaa...bbb");
    EXPECT_EQ(S("aaa...bbb").trimr('b' ), "aaa...");
    EXPECT_EQ(S("aaa...bbb").trimr('c' ), "aaa...bbb");
    EXPECT_EQ(S("aaa...bbb").trimr("ab"), "aaa...");
    EXPECT_EQ(S("aaa...bbb").trimr("ba"), "aaa...");
    EXPECT_EQ(S("aaa...bbb").trimr("ab."), "");
    EXPECT_EQ(S("aaa...bbb").trimr("a."), "aaa...bbb");
    EXPECT_EQ(S("aaa...bbb").trimr(".a"), "aaa...bbb");
    EXPECT_EQ(S("aaa...bbb").trimr("b."), "aaa");
    EXPECT_EQ(S("aaa...bbb").trimr(".b"), "aaa");
    EXPECT_EQ(S("aaa...bbb").trimr("cd"), "aaa...bbb");

    EXPECT_EQ(S("ab"   ).trimr('a' ), "ab");
    EXPECT_EQ(S("ab"   ).trimr('b' ), "a");
    EXPECT_EQ(S("ab"   ).trimr('c' ), "ab");
    EXPECT_EQ(S("ab"   ).trimr("ab"), "");
    EXPECT_EQ(S("ab"   ).trimr("ba"), "");
    EXPECT_EQ(S("ab"   ).trimr("cd"), "ab");
    EXPECT_EQ(S("a...b").trimr('a' ), "a...b");
    EXPECT_EQ(S("a...b").trimr('b' ), "a...");
    EXPECT_EQ(S("a...b").trimr('c' ), "a...b");
    EXPECT_EQ(S("a...b").trimr("ab"), "a...");
    EXPECT_EQ(S("a...b").trimr("ba"), "a...");
    EXPECT_EQ(S("a...b").trimr("ab."), "");
    EXPECT_EQ(S("a...b").trimr("a."), "a...b");
    EXPECT_EQ(S("a...b").trimr(".a"), "a...b");
    EXPECT_EQ(S("a...b").trimr("b."), "a");
    EXPECT_EQ(S("a...b").trimr(".b"), "a");
    EXPECT_EQ(S("a...b").trimr("cd"), "a...b");
}

TEST(substr, trim)
{
    using S = csubstr;

    EXPECT_EQ(S("aaabbb"   ).trim('a' ), "bbb");
    EXPECT_EQ(S("aaabbb"   ).trim('b' ), "aaa");
    EXPECT_EQ(S("aaabbb"   ).trim('c' ), "aaabbb");
    EXPECT_EQ(S("aaabbb"   ).trim("ab"), "");
    EXPECT_EQ(S("aaabbb"   ).trim("ba"), "");
    EXPECT_EQ(S("aaabbb"   ).trim("cd"), "aaabbb");
    EXPECT_EQ(S("aaa...bbb").trim('a' ), "...bbb");
    EXPECT_EQ(S("aaa...bbb").trim('b' ), "aaa...");
    EXPECT_EQ(S("aaa...bbb").trim('c' ), "aaa...bbb");
    EXPECT_EQ(S("aaa...bbb").trim("ab"), "...");
    EXPECT_EQ(S("aaa...bbb").trim("ba"), "...");
    EXPECT_EQ(S("aaa...bbb").trim('c' ), "aaa...bbb");
    EXPECT_EQ(S("aaa...bbb").trim("ab."), "");
    EXPECT_EQ(S("aaa...bbb").trim("." ), "aaa...bbb");
    EXPECT_EQ(S("aaa...bbb").trim("a."), "bbb");
    EXPECT_EQ(S("aaa...bbb").trim(".a"), "bbb");
    EXPECT_EQ(S("aaa...bbb").trim("b."), "aaa");
    EXPECT_EQ(S("aaa...bbb").trim(".b"), "aaa");
    EXPECT_EQ(S("aaa...bbb").trim("cd"), "aaa...bbb");

    EXPECT_EQ(S("ab"   ).trim('a' ), "b");
    EXPECT_EQ(S("ab"   ).trim('b' ), "a");
    EXPECT_EQ(S("ab"   ).trim('c' ), "ab");
    EXPECT_EQ(S("ab"   ).trim("ab"), "");
    EXPECT_EQ(S("ab"   ).trim("ba"), "");
    EXPECT_EQ(S("ab"   ).trim("cd"), "ab");
    EXPECT_EQ(S("a...b").trim('a' ), "...b");
    EXPECT_EQ(S("a...b").trim('b' ), "a...");
    EXPECT_EQ(S("a...b").trim('c' ), "a...b");
    EXPECT_EQ(S("a...b").trim("ab"), "...");
    EXPECT_EQ(S("a...b").trim("ba"), "...");
    EXPECT_EQ(S("a...b").trim('c' ), "a...b");
    EXPECT_EQ(S("a...b").trim("ab."), "");
    EXPECT_EQ(S("a...b").trim("." ), "a...b");
    EXPECT_EQ(S("a...b").trim("a."), "b");
    EXPECT_EQ(S("a...b").trim(".a"), "b");
    EXPECT_EQ(S("a...b").trim("b."), "a");
    EXPECT_EQ(S("a...b").trim(".b"), "a");
    EXPECT_EQ(S("a...b").trim("cd"), "a...b");
}

TEST(substr, pop_right)
{
    using S = csubstr;

    EXPECT_EQ(S("0/1/2"    ).pop_right('/'      ), "2");
    EXPECT_EQ(S("0/1/2"    ).pop_right('/', true), "2");
    EXPECT_EQ(S("0/1/2/"   ).pop_right('/'      ), "");
    EXPECT_EQ(S("0/1/2/"   ).pop_right('/', true), "2/");
    EXPECT_EQ(S("0/1/2///" ).pop_right('/'      ), "");
    EXPECT_EQ(S("0/1/2///" ).pop_right('/', true), "2///");

    EXPECT_EQ(S("0/1//2"    ).pop_right('/'      ), "2");
    EXPECT_EQ(S("0/1//2"    ).pop_right('/', true), "2");
    EXPECT_EQ(S("0/1//2/"   ).pop_right('/'      ), "");
    EXPECT_EQ(S("0/1//2/"   ).pop_right('/', true), "2/");
    EXPECT_EQ(S("0/1//2///" ).pop_right('/'      ), "");
    EXPECT_EQ(S("0/1//2///" ).pop_right('/', true), "2///");

    EXPECT_EQ(S("0/1///2"    ).pop_right('/'      ), "2");
    EXPECT_EQ(S("0/1///2"    ).pop_right('/', true), "2");
    EXPECT_EQ(S("0/1///2/"   ).pop_right('/'      ), "");
    EXPECT_EQ(S("0/1///2/"   ).pop_right('/', true), "2/");
    EXPECT_EQ(S("0/1///2///" ).pop_right('/'      ), "");
    EXPECT_EQ(S("0/1///2///" ).pop_right('/', true), "2///");

    EXPECT_EQ(S("/0/1/2"   ).pop_right('/'      ), "2");
    EXPECT_EQ(S("/0/1/2"   ).pop_right('/', true), "2");
    EXPECT_EQ(S("/0/1/2/"  ).pop_right('/'      ), "");
    EXPECT_EQ(S("/0/1/2/"  ).pop_right('/', true), "2/");
    EXPECT_EQ(S("/0/1/2///").pop_right('/'      ), "");
    EXPECT_EQ(S("/0/1/2///").pop_right('/', true), "2///");

    EXPECT_EQ(S("0"        ).pop_right('/'      ), "0");
    EXPECT_EQ(S("0"        ).pop_right('/', true), "0");
    EXPECT_EQ(S("0/"       ).pop_right('/'      ), "");
    EXPECT_EQ(S("0/"       ).pop_right('/', true), "0/");
    EXPECT_EQ(S("0///"     ).pop_right('/'      ), "");
    EXPECT_EQ(S("0///"     ).pop_right('/', true), "0///");

    EXPECT_EQ(S("/0"       ).pop_right('/'      ), "0");
    EXPECT_EQ(S("/0"       ).pop_right('/', true), "0");
    EXPECT_EQ(S("/0/"      ).pop_right('/'      ), "");
    EXPECT_EQ(S("/0/"      ).pop_right('/', true), "0/");
    EXPECT_EQ(S("/0///"    ).pop_right('/'      ), "");
    EXPECT_EQ(S("/0///"    ).pop_right('/', true), "0///");

    EXPECT_EQ(S("/"        ).pop_right('/'      ), "");
    EXPECT_EQ(S("/"        ).pop_right('/', true), "");
    EXPECT_EQ(S("///"      ).pop_right('/'      ), "");
    EXPECT_EQ(S("///"      ).pop_right('/', true), "");

    EXPECT_EQ(S(""         ).pop_right('/'      ), "");
    EXPECT_EQ(S(""         ).pop_right('/', true), "");

    EXPECT_EQ(S("0-1-2"    ).pop_right('-'      ), "2");
    EXPECT_EQ(S("0-1-2"    ).pop_right('-', true), "2");
    EXPECT_EQ(S("0-1-2-"   ).pop_right('-'      ), "");
    EXPECT_EQ(S("0-1-2-"   ).pop_right('-', true), "2-");
    EXPECT_EQ(S("0-1-2---" ).pop_right('-'      ), "");
    EXPECT_EQ(S("0-1-2---" ).pop_right('-', true), "2---");

    EXPECT_EQ(S("0-1--2"    ).pop_right('-'      ), "2");
    EXPECT_EQ(S("0-1--2"    ).pop_right('-', true), "2");
    EXPECT_EQ(S("0-1--2-"   ).pop_right('-'      ), "");
    EXPECT_EQ(S("0-1--2-"   ).pop_right('-', true), "2-");
    EXPECT_EQ(S("0-1--2---" ).pop_right('-'      ), "");
    EXPECT_EQ(S("0-1--2---" ).pop_right('-', true), "2---");

    EXPECT_EQ(S("0-1---2"    ).pop_right('-'      ), "2");
    EXPECT_EQ(S("0-1---2"    ).pop_right('-', true), "2");
    EXPECT_EQ(S("0-1---2-"   ).pop_right('-'      ), "");
    EXPECT_EQ(S("0-1---2-"   ).pop_right('-', true), "2-");
    EXPECT_EQ(S("0-1---2---" ).pop_right('-'      ), "");
    EXPECT_EQ(S("0-1---2---" ).pop_right('-', true), "2---");

    EXPECT_EQ(S("-0-1-2"   ).pop_right('-'      ), "2");
    EXPECT_EQ(S("-0-1-2"   ).pop_right('-', true), "2");
    EXPECT_EQ(S("-0-1-2-"  ).pop_right('-'      ), "");
    EXPECT_EQ(S("-0-1-2-"  ).pop_right('-', true), "2-");
    EXPECT_EQ(S("-0-1-2---").pop_right('-'      ), "");
    EXPECT_EQ(S("-0-1-2---").pop_right('-', true), "2---");

    EXPECT_EQ(S("0"        ).pop_right('-'      ), "0");
    EXPECT_EQ(S("0"        ).pop_right('-', true), "0");
    EXPECT_EQ(S("0-"       ).pop_right('-'      ), "");
    EXPECT_EQ(S("0-"       ).pop_right('-', true), "0-");
    EXPECT_EQ(S("0---"     ).pop_right('-'      ), "");
    EXPECT_EQ(S("0---"     ).pop_right('-', true), "0---");

    EXPECT_EQ(S("-0"       ).pop_right('-'      ), "0");
    EXPECT_EQ(S("-0"       ).pop_right('-', true), "0");
    EXPECT_EQ(S("-0-"      ).pop_right('-'      ), "");
    EXPECT_EQ(S("-0-"      ).pop_right('-', true), "0-");
    EXPECT_EQ(S("-0---"    ).pop_right('-'      ), "");
    EXPECT_EQ(S("-0---"    ).pop_right('-', true), "0---");

    EXPECT_EQ(S("-"        ).pop_right('-'      ), "");
    EXPECT_EQ(S("-"        ).pop_right('-', true), "");
    EXPECT_EQ(S("---"      ).pop_right('-'      ), "");
    EXPECT_EQ(S("---"      ).pop_right('-', true), "");

    EXPECT_EQ(S(""         ).pop_right('-'      ), "");
    EXPECT_EQ(S(""         ).pop_right('-', true), "");
}

TEST(substr, pop_left)
{
    using S = csubstr;

    EXPECT_EQ(S("0/1/2"    ).pop_left('/'      ), "0");
    EXPECT_EQ(S("0/1/2"    ).pop_left('/', true), "0");
    EXPECT_EQ(S("0/1/2/"   ).pop_left('/'      ), "0");
    EXPECT_EQ(S("0/1/2/"   ).pop_left('/', true), "0");
    EXPECT_EQ(S("0/1/2///" ).pop_left('/'      ), "0");
    EXPECT_EQ(S("0/1/2///" ).pop_left('/', true), "0");

    EXPECT_EQ(S("0//1/2"    ).pop_left('/'      ), "0");
    EXPECT_EQ(S("0//1/2"    ).pop_left('/', true), "0");
    EXPECT_EQ(S("0//1/2/"   ).pop_left('/'      ), "0");
    EXPECT_EQ(S("0//1/2/"   ).pop_left('/', true), "0");
    EXPECT_EQ(S("0//1/2///" ).pop_left('/'      ), "0");
    EXPECT_EQ(S("0//1/2///" ).pop_left('/', true), "0");

    EXPECT_EQ(S("0///1/2"    ).pop_left('/'      ), "0");
    EXPECT_EQ(S("0///1/2"    ).pop_left('/', true), "0");
    EXPECT_EQ(S("0///1/2/"   ).pop_left('/'      ), "0");
    EXPECT_EQ(S("0///1/2/"   ).pop_left('/', true), "0");
    EXPECT_EQ(S("0///1/2///" ).pop_left('/'      ), "0");
    EXPECT_EQ(S("0///1/2///" ).pop_left('/', true), "0");

    EXPECT_EQ(S("/0/1/2"   ).pop_left('/'      ), "");
    EXPECT_EQ(S("/0/1/2"   ).pop_left('/', true), "/0");
    EXPECT_EQ(S("/0/1/2/"  ).pop_left('/'      ), "");
    EXPECT_EQ(S("/0/1/2/"  ).pop_left('/', true), "/0");
    EXPECT_EQ(S("/0/1/2///").pop_left('/'      ), "");
    EXPECT_EQ(S("/0/1/2///").pop_left('/', true), "/0");
    EXPECT_EQ(S("///0/1/2" ).pop_left('/'      ), "");
    EXPECT_EQ(S("///0/1/2" ).pop_left('/', true), "///0");
    EXPECT_EQ(S("///0/1/2/").pop_left('/'      ), "");
    EXPECT_EQ(S("///0/1/2/").pop_left('/', true), "///0");
    EXPECT_EQ(S("///0/1/2/").pop_left('/'      ), "");
    EXPECT_EQ(S("///0/1/2/").pop_left('/', true), "///0");

    EXPECT_EQ(S("0"        ).pop_left('/'      ), "0");
    EXPECT_EQ(S("0"        ).pop_left('/', true), "0");
    EXPECT_EQ(S("0/"       ).pop_left('/'      ), "0");
    EXPECT_EQ(S("0/"       ).pop_left('/', true), "0");
    EXPECT_EQ(S("0///"     ).pop_left('/'      ), "0");
    EXPECT_EQ(S("0///"     ).pop_left('/', true), "0");

    EXPECT_EQ(S("/0"       ).pop_left('/'      ), "");
    EXPECT_EQ(S("/0"       ).pop_left('/', true), "/0");
    EXPECT_EQ(S("/0/"      ).pop_left('/'      ), "");
    EXPECT_EQ(S("/0/"      ).pop_left('/', true), "/0");
    EXPECT_EQ(S("/0///"    ).pop_left('/'      ), "");
    EXPECT_EQ(S("/0///"    ).pop_left('/', true), "/0");
    EXPECT_EQ(S("///0///"  ).pop_left('/'      ), "");
    EXPECT_EQ(S("///0///"  ).pop_left('/', true), "///0");

    EXPECT_EQ(S("/"        ).pop_left('/'      ), "");
    EXPECT_EQ(S("/"        ).pop_left('/', true), "");
    EXPECT_EQ(S("///"      ).pop_left('/'      ), "");
    EXPECT_EQ(S("///"      ).pop_left('/', true), "");

    EXPECT_EQ(S(""         ).pop_left('/'      ), "");
    EXPECT_EQ(S(""         ).pop_left('/', true), "");

    EXPECT_EQ(S("0-1-2"    ).pop_left('-'      ), "0");
    EXPECT_EQ(S("0-1-2"    ).pop_left('-', true), "0");
    EXPECT_EQ(S("0-1-2-"   ).pop_left('-'      ), "0");
    EXPECT_EQ(S("0-1-2-"   ).pop_left('-', true), "0");
    EXPECT_EQ(S("0-1-2---" ).pop_left('-'      ), "0");
    EXPECT_EQ(S("0-1-2---" ).pop_left('-', true), "0");

    EXPECT_EQ(S("0--1-2"    ).pop_left('-'      ), "0");
    EXPECT_EQ(S("0--1-2"    ).pop_left('-', true), "0");
    EXPECT_EQ(S("0--1-2-"   ).pop_left('-'      ), "0");
    EXPECT_EQ(S("0--1-2-"   ).pop_left('-', true), "0");
    EXPECT_EQ(S("0--1-2---" ).pop_left('-'      ), "0");
    EXPECT_EQ(S("0--1-2---" ).pop_left('-', true), "0");

    EXPECT_EQ(S("0---1-2"    ).pop_left('-'      ), "0");
    EXPECT_EQ(S("0---1-2"    ).pop_left('-', true), "0");
    EXPECT_EQ(S("0---1-2-"   ).pop_left('-'      ), "0");
    EXPECT_EQ(S("0---1-2-"   ).pop_left('-', true), "0");
    EXPECT_EQ(S("0---1-2---" ).pop_left('-'      ), "0");
    EXPECT_EQ(S("0---1-2---" ).pop_left('-', true), "0");

    EXPECT_EQ(S("-0-1-2"   ).pop_left('-'      ), "");
    EXPECT_EQ(S("-0-1-2"   ).pop_left('-', true), "-0");
    EXPECT_EQ(S("-0-1-2-"  ).pop_left('-'      ), "");
    EXPECT_EQ(S("-0-1-2-"  ).pop_left('-', true), "-0");
    EXPECT_EQ(S("-0-1-2---").pop_left('-'      ), "");
    EXPECT_EQ(S("-0-1-2---").pop_left('-', true), "-0");
    EXPECT_EQ(S("---0-1-2" ).pop_left('-'      ), "");
    EXPECT_EQ(S("---0-1-2" ).pop_left('-', true), "---0");
    EXPECT_EQ(S("---0-1-2-").pop_left('-'      ), "");
    EXPECT_EQ(S("---0-1-2-").pop_left('-', true), "---0");
    EXPECT_EQ(S("---0-1-2-").pop_left('-'      ), "");
    EXPECT_EQ(S("---0-1-2-").pop_left('-', true), "---0");

    EXPECT_EQ(S("0"        ).pop_left('-'      ), "0");
    EXPECT_EQ(S("0"        ).pop_left('-', true), "0");
    EXPECT_EQ(S("0-"       ).pop_left('-'      ), "0");
    EXPECT_EQ(S("0-"       ).pop_left('-', true), "0");
    EXPECT_EQ(S("0---"     ).pop_left('-'      ), "0");
    EXPECT_EQ(S("0---"     ).pop_left('-', true), "0");

    EXPECT_EQ(S("-0"       ).pop_left('-'      ), "");
    EXPECT_EQ(S("-0"       ).pop_left('-', true), "-0");
    EXPECT_EQ(S("-0-"      ).pop_left('-'      ), "");
    EXPECT_EQ(S("-0-"      ).pop_left('-', true), "-0");
    EXPECT_EQ(S("-0---"    ).pop_left('-'      ), "");
    EXPECT_EQ(S("-0---"    ).pop_left('-', true), "-0");
    EXPECT_EQ(S("---0---"  ).pop_left('-'      ), "");
    EXPECT_EQ(S("---0---"  ).pop_left('-', true), "---0");

    EXPECT_EQ(S("-"        ).pop_left('-'      ), "");
    EXPECT_EQ(S("-"        ).pop_left('-', true), "");
    EXPECT_EQ(S("---"      ).pop_left('-'      ), "");
    EXPECT_EQ(S("---"      ).pop_left('-', true), "");

    EXPECT_EQ(S(""         ).pop_left('-'      ), "");
    EXPECT_EQ(S(""         ).pop_left('-', true), "");
}

TEST(substr, gpop_left)
{
    using S = csubstr;

    EXPECT_EQ(S("0/1/2"      ).gpop_left('/'      ), "0/1");
    EXPECT_EQ(S("0/1/2"      ).gpop_left('/', true), "0/1");
    EXPECT_EQ(S("0/1/2/"     ).gpop_left('/'      ), "0/1/2");
    EXPECT_EQ(S("0/1/2/"     ).gpop_left('/', true), "0/1");
    EXPECT_EQ(S("0/1/2//"    ).gpop_left('/'      ), "0/1/2/");
    EXPECT_EQ(S("0/1/2//"    ).gpop_left('/', true), "0/1");
    EXPECT_EQ(S("0/1/2///"   ).gpop_left('/'      ), "0/1/2//");
    EXPECT_EQ(S("0/1/2///"   ).gpop_left('/', true), "0/1");

    EXPECT_EQ(S("0/1//2"     ).gpop_left('/'      ), "0/1/");
    EXPECT_EQ(S("0/1//2"     ).gpop_left('/', true), "0/1");
    EXPECT_EQ(S("0/1//2/"    ).gpop_left('/'      ), "0/1//2");
    EXPECT_EQ(S("0/1//2/"    ).gpop_left('/', true), "0/1");
    EXPECT_EQ(S("0/1//2//"   ).gpop_left('/'      ), "0/1//2/");
    EXPECT_EQ(S("0/1//2//"   ).gpop_left('/', true), "0/1");
    EXPECT_EQ(S("0/1//2///"  ).gpop_left('/'      ), "0/1//2//");
    EXPECT_EQ(S("0/1//2///"  ).gpop_left('/', true), "0/1");

    EXPECT_EQ(S("0/1///2"    ).gpop_left('/'      ), "0/1//");
    EXPECT_EQ(S("0/1///2"    ).gpop_left('/', true), "0/1");
    EXPECT_EQ(S("0/1///2/"   ).gpop_left('/'      ), "0/1///2");
    EXPECT_EQ(S("0/1///2/"   ).gpop_left('/', true), "0/1");
    EXPECT_EQ(S("0/1///2//"  ).gpop_left('/'      ), "0/1///2/");
    EXPECT_EQ(S("0/1///2//"  ).gpop_left('/', true), "0/1");
    EXPECT_EQ(S("0/1///2///" ).gpop_left('/'      ), "0/1///2//");
    EXPECT_EQ(S("0/1///2///" ).gpop_left('/', true), "0/1");

    EXPECT_EQ(S("/0/1/2"     ).gpop_left('/'      ), "/0/1");
    EXPECT_EQ(S("/0/1/2"     ).gpop_left('/', true), "/0/1");
    EXPECT_EQ(S("/0/1/2/"    ).gpop_left('/'      ), "/0/1/2");
    EXPECT_EQ(S("/0/1/2/"    ).gpop_left('/', true), "/0/1");
    EXPECT_EQ(S("/0/1/2//"   ).gpop_left('/'      ), "/0/1/2/");
    EXPECT_EQ(S("/0/1/2//"   ).gpop_left('/', true), "/0/1");
    EXPECT_EQ(S("/0/1/2///"  ).gpop_left('/'      ), "/0/1/2//");
    EXPECT_EQ(S("/0/1/2///"  ).gpop_left('/', true), "/0/1");

    EXPECT_EQ(S("//0/1/2"    ).gpop_left('/'      ), "//0/1");
    EXPECT_EQ(S("//0/1/2"    ).gpop_left('/', true), "//0/1");
    EXPECT_EQ(S("//0/1/2/"   ).gpop_left('/'      ), "//0/1/2");
    EXPECT_EQ(S("//0/1/2/"   ).gpop_left('/', true), "//0/1");
    EXPECT_EQ(S("//0/1/2//"  ).gpop_left('/'      ), "//0/1/2/");
    EXPECT_EQ(S("//0/1/2//"  ).gpop_left('/', true), "//0/1");
    EXPECT_EQ(S("//0/1/2///" ).gpop_left('/'      ), "//0/1/2//");
    EXPECT_EQ(S("//0/1/2///" ).gpop_left('/', true), "//0/1");

    EXPECT_EQ(S("///0/1/2"   ).gpop_left('/'      ), "///0/1");
    EXPECT_EQ(S("///0/1/2"   ).gpop_left('/', true), "///0/1");
    EXPECT_EQ(S("///0/1/2/"  ).gpop_left('/'      ), "///0/1/2");
    EXPECT_EQ(S("///0/1/2/"  ).gpop_left('/', true), "///0/1");
    EXPECT_EQ(S("///0/1/2//" ).gpop_left('/'      ), "///0/1/2/");
    EXPECT_EQ(S("///0/1/2//" ).gpop_left('/', true), "///0/1");
    EXPECT_EQ(S("///0/1/2///").gpop_left('/'      ), "///0/1/2//");
    EXPECT_EQ(S("///0/1/2///").gpop_left('/', true), "///0/1");


    EXPECT_EQ(S("0/1"      ).gpop_left('/'      ), "0");
    EXPECT_EQ(S("0/1"      ).gpop_left('/', true), "0");
    EXPECT_EQ(S("0/1/"     ).gpop_left('/'      ), "0/1");
    EXPECT_EQ(S("0/1/"     ).gpop_left('/', true), "0");
    EXPECT_EQ(S("0/1//"    ).gpop_left('/'      ), "0/1/");
    EXPECT_EQ(S("0/1//"    ).gpop_left('/', true), "0");
    EXPECT_EQ(S("0/1///"   ).gpop_left('/'      ), "0/1//");
    EXPECT_EQ(S("0/1///"   ).gpop_left('/', true), "0");

    EXPECT_EQ(S("0//1"     ).gpop_left('/'      ), "0/");
    EXPECT_EQ(S("0//1"     ).gpop_left('/', true), "0");
    EXPECT_EQ(S("0//1/"    ).gpop_left('/'      ), "0//1");
    EXPECT_EQ(S("0//1/"    ).gpop_left('/', true), "0");
    EXPECT_EQ(S("0//1//"   ).gpop_left('/'      ), "0//1/");
    EXPECT_EQ(S("0//1//"   ).gpop_left('/', true), "0");
    EXPECT_EQ(S("0//1///"  ).gpop_left('/'      ), "0//1//");
    EXPECT_EQ(S("0//1///"  ).gpop_left('/', true), "0");

    EXPECT_EQ(S("0///1"    ).gpop_left('/'      ), "0//");
    EXPECT_EQ(S("0///1"    ).gpop_left('/', true), "0");
    EXPECT_EQ(S("0///1/"   ).gpop_left('/'      ), "0///1");
    EXPECT_EQ(S("0///1/"   ).gpop_left('/', true), "0");
    EXPECT_EQ(S("0///1//"  ).gpop_left('/'      ), "0///1/");
    EXPECT_EQ(S("0///1//"  ).gpop_left('/', true), "0");
    EXPECT_EQ(S("0///1///" ).gpop_left('/'      ), "0///1//");
    EXPECT_EQ(S("0///1///" ).gpop_left('/', true), "0");

    EXPECT_EQ(S("/0/1"      ).gpop_left('/'      ), "/0");
    EXPECT_EQ(S("/0/1"      ).gpop_left('/', true), "/0");
    EXPECT_EQ(S("/0/1/"     ).gpop_left('/'      ), "/0/1");
    EXPECT_EQ(S("/0/1/"     ).gpop_left('/', true), "/0");
    EXPECT_EQ(S("/0/1//"    ).gpop_left('/'      ), "/0/1/");
    EXPECT_EQ(S("/0/1//"    ).gpop_left('/', true), "/0");
    EXPECT_EQ(S("/0/1///"   ).gpop_left('/'      ), "/0/1//");
    EXPECT_EQ(S("/0/1///"   ).gpop_left('/', true), "/0");

    EXPECT_EQ(S("/0//1"     ).gpop_left('/'      ), "/0/");
    EXPECT_EQ(S("/0//1"     ).gpop_left('/', true), "/0");
    EXPECT_EQ(S("/0//1/"    ).gpop_left('/'      ), "/0//1");
    EXPECT_EQ(S("/0//1/"    ).gpop_left('/', true), "/0");
    EXPECT_EQ(S("/0//1//"   ).gpop_left('/'      ), "/0//1/");
    EXPECT_EQ(S("/0//1//"   ).gpop_left('/', true), "/0");
    EXPECT_EQ(S("/0//1///"  ).gpop_left('/'      ), "/0//1//");
    EXPECT_EQ(S("/0//1///"  ).gpop_left('/', true), "/0");

    EXPECT_EQ(S("/0///1"    ).gpop_left('/'      ), "/0//");
    EXPECT_EQ(S("/0///1"    ).gpop_left('/', true), "/0");
    EXPECT_EQ(S("/0///1/"   ).gpop_left('/'      ), "/0///1");
    EXPECT_EQ(S("/0///1/"   ).gpop_left('/', true), "/0");
    EXPECT_EQ(S("/0///1//"  ).gpop_left('/'      ), "/0///1/");
    EXPECT_EQ(S("/0///1//"  ).gpop_left('/', true), "/0");
    EXPECT_EQ(S("/0///1///" ).gpop_left('/'      ), "/0///1//");
    EXPECT_EQ(S("/0///1///" ).gpop_left('/', true), "/0");

    EXPECT_EQ(S("//0/1"      ).gpop_left('/'      ), "//0");
    EXPECT_EQ(S("//0/1"      ).gpop_left('/', true), "//0");
    EXPECT_EQ(S("//0/1/"     ).gpop_left('/'      ), "//0/1");
    EXPECT_EQ(S("//0/1/"     ).gpop_left('/', true), "//0");
    EXPECT_EQ(S("//0/1//"    ).gpop_left('/'      ), "//0/1/");
    EXPECT_EQ(S("//0/1//"    ).gpop_left('/', true), "//0");
    EXPECT_EQ(S("//0/1///"   ).gpop_left('/'      ), "//0/1//");
    EXPECT_EQ(S("//0/1///"   ).gpop_left('/', true), "//0");

    EXPECT_EQ(S("//0//1"     ).gpop_left('/'      ), "//0/");
    EXPECT_EQ(S("//0//1"     ).gpop_left('/', true), "//0");
    EXPECT_EQ(S("//0//1/"    ).gpop_left('/'      ), "//0//1");
    EXPECT_EQ(S("//0//1/"    ).gpop_left('/', true), "//0");
    EXPECT_EQ(S("//0//1//"   ).gpop_left('/'      ), "//0//1/");
    EXPECT_EQ(S("//0//1//"   ).gpop_left('/', true), "//0");
    EXPECT_EQ(S("//0//1///"  ).gpop_left('/'      ), "//0//1//");
    EXPECT_EQ(S("//0//1///"  ).gpop_left('/', true), "//0");

    EXPECT_EQ(S("//0///1"    ).gpop_left('/'      ), "//0//");
    EXPECT_EQ(S("//0///1"    ).gpop_left('/', true), "//0");
    EXPECT_EQ(S("//0///1/"   ).gpop_left('/'      ), "//0///1");
    EXPECT_EQ(S("//0///1/"   ).gpop_left('/', true), "//0");
    EXPECT_EQ(S("//0///1//"  ).gpop_left('/'      ), "//0///1/");
    EXPECT_EQ(S("//0///1//"  ).gpop_left('/', true), "//0");
    EXPECT_EQ(S("//0///1///" ).gpop_left('/'      ), "//0///1//");
    EXPECT_EQ(S("//0///1///" ).gpop_left('/', true), "//0");

    EXPECT_EQ(S("0"      ).gpop_left('/'      ), "");
    EXPECT_EQ(S("0"      ).gpop_left('/', true), "");
    EXPECT_EQ(S("0/"     ).gpop_left('/'      ), "0");
    EXPECT_EQ(S("0/"     ).gpop_left('/', true), "");
    EXPECT_EQ(S("0//"    ).gpop_left('/'      ), "0/");
    EXPECT_EQ(S("0//"    ).gpop_left('/', true), "");
    EXPECT_EQ(S("0///"   ).gpop_left('/'      ), "0//");
    EXPECT_EQ(S("0///"   ).gpop_left('/', true), "");

    EXPECT_EQ(S("/0"      ).gpop_left('/'      ), "");
    EXPECT_EQ(S("/0"      ).gpop_left('/', true), "");
    EXPECT_EQ(S("/0/"     ).gpop_left('/'      ), "/0");
    EXPECT_EQ(S("/0/"     ).gpop_left('/', true), "");
    EXPECT_EQ(S("/0//"    ).gpop_left('/'      ), "/0/");
    EXPECT_EQ(S("/0//"    ).gpop_left('/', true), "");
    EXPECT_EQ(S("/0///"   ).gpop_left('/'      ), "/0//");
    EXPECT_EQ(S("/0///"   ).gpop_left('/', true), "");

    EXPECT_EQ(S("//0"      ).gpop_left('/'      ), "/");
    EXPECT_EQ(S("//0"      ).gpop_left('/', true), "");
    EXPECT_EQ(S("//0/"     ).gpop_left('/'      ), "//0");
    EXPECT_EQ(S("//0/"     ).gpop_left('/', true), "");
    EXPECT_EQ(S("//0//"    ).gpop_left('/'      ), "//0/");
    EXPECT_EQ(S("//0//"    ).gpop_left('/', true), "");
    EXPECT_EQ(S("//0///"   ).gpop_left('/'      ), "//0//");
    EXPECT_EQ(S("//0///"   ).gpop_left('/', true), "");

    EXPECT_EQ(S("///0"      ).gpop_left('/'      ), "//");
    EXPECT_EQ(S("///0"      ).gpop_left('/', true), "");
    EXPECT_EQ(S("///0/"     ).gpop_left('/'      ), "///0");
    EXPECT_EQ(S("///0/"     ).gpop_left('/', true), "");
    EXPECT_EQ(S("///0//"    ).gpop_left('/'      ), "///0/");
    EXPECT_EQ(S("///0//"    ).gpop_left('/', true), "");
    EXPECT_EQ(S("///0///"   ).gpop_left('/'      ), "///0//");
    EXPECT_EQ(S("///0///"   ).gpop_left('/', true), "");

    EXPECT_EQ(S("/"        ).gpop_left('/'      ), "");
    EXPECT_EQ(S("/"        ).gpop_left('/', true), "");
    EXPECT_EQ(S("//"       ).gpop_left('/'      ), "/");
    EXPECT_EQ(S("//"       ).gpop_left('/', true), "");
    EXPECT_EQ(S("///"      ).gpop_left('/'      ), "//");
    EXPECT_EQ(S("///"      ).gpop_left('/', true), "");

    EXPECT_EQ(S(""         ).gpop_left('/'      ), "");
    EXPECT_EQ(S(""         ).gpop_left('/', true), "");
}

TEST(substr, gpop_right)
{
    using S = csubstr;

    EXPECT_EQ(S("0/1/2"      ).gpop_right('/'      ), "1/2");
    EXPECT_EQ(S("0/1/2"      ).gpop_right('/', true), "1/2");
    EXPECT_EQ(S("0/1/2/"     ).gpop_right('/'      ), "1/2/");
    EXPECT_EQ(S("0/1/2/"     ).gpop_right('/', true), "1/2/");
    EXPECT_EQ(S("0/1/2//"    ).gpop_right('/'      ), "1/2//");
    EXPECT_EQ(S("0/1/2//"    ).gpop_right('/', true), "1/2//");
    EXPECT_EQ(S("0/1/2///"   ).gpop_right('/'      ), "1/2///");
    EXPECT_EQ(S("0/1/2///"   ).gpop_right('/', true), "1/2///");

    EXPECT_EQ(S("0//1/2"     ).gpop_right('/'      ), "/1/2");
    EXPECT_EQ(S("0//1/2"     ).gpop_right('/', true),  "1/2");
    EXPECT_EQ(S("0//1/2/"    ).gpop_right('/'      ), "/1/2/");
    EXPECT_EQ(S("0//1/2/"    ).gpop_right('/', true),  "1/2/");
    EXPECT_EQ(S("0//1/2//"   ).gpop_right('/'      ), "/1/2//");
    EXPECT_EQ(S("0//1/2//"   ).gpop_right('/', true),  "1/2//");
    EXPECT_EQ(S("0//1/2///"  ).gpop_right('/'      ), "/1/2///");
    EXPECT_EQ(S("0//1/2///"  ).gpop_right('/', true),  "1/2///");

    EXPECT_EQ(S("0///1/2"     ).gpop_right('/'      ), "//1/2");
    EXPECT_EQ(S("0///1/2"     ).gpop_right('/', true),   "1/2");
    EXPECT_EQ(S("0///1/2/"    ).gpop_right('/'      ), "//1/2/");
    EXPECT_EQ(S("0///1/2/"    ).gpop_right('/', true),   "1/2/");
    EXPECT_EQ(S("0///1/2//"   ).gpop_right('/'      ), "//1/2//");
    EXPECT_EQ(S("0///1/2//"   ).gpop_right('/', true),   "1/2//");
    EXPECT_EQ(S("0///1/2///"  ).gpop_right('/'      ), "//1/2///");
    EXPECT_EQ(S("0///1/2///"  ).gpop_right('/', true),   "1/2///");


    EXPECT_EQ(S("/0/1/2"      ).gpop_right('/'      ), "0/1/2");
    EXPECT_EQ(S("/0/1/2"      ).gpop_right('/', true),   "1/2");
    EXPECT_EQ(S("/0/1/2/"     ).gpop_right('/'      ), "0/1/2/");
    EXPECT_EQ(S("/0/1/2/"     ).gpop_right('/', true),   "1/2/");
    EXPECT_EQ(S("/0/1/2//"    ).gpop_right('/'      ), "0/1/2//");
    EXPECT_EQ(S("/0/1/2//"    ).gpop_right('/', true),   "1/2//");
    EXPECT_EQ(S("/0/1/2///"   ).gpop_right('/'      ), "0/1/2///");
    EXPECT_EQ(S("/0/1/2///"   ).gpop_right('/', true),   "1/2///");

    EXPECT_EQ(S("/0//1/2"     ).gpop_right('/'      ), "0//1/2");
    EXPECT_EQ(S("/0//1/2"     ).gpop_right('/', true),    "1/2");
    EXPECT_EQ(S("/0//1/2/"    ).gpop_right('/'      ), "0//1/2/");
    EXPECT_EQ(S("/0//1/2/"    ).gpop_right('/', true),    "1/2/");
    EXPECT_EQ(S("/0//1/2//"   ).gpop_right('/'      ), "0//1/2//");
    EXPECT_EQ(S("/0//1/2//"   ).gpop_right('/', true),    "1/2//");
    EXPECT_EQ(S("/0//1/2///"  ).gpop_right('/'      ), "0//1/2///");
    EXPECT_EQ(S("/0//1/2///"  ).gpop_right('/', true),    "1/2///");

    EXPECT_EQ(S("/0///1/2"     ).gpop_right('/'      ), "0///1/2");
    EXPECT_EQ(S("/0///1/2"     ).gpop_right('/', true),     "1/2");
    EXPECT_EQ(S("/0///1/2/"    ).gpop_right('/'      ), "0///1/2/");
    EXPECT_EQ(S("/0///1/2/"    ).gpop_right('/', true),     "1/2/");
    EXPECT_EQ(S("/0///1/2//"   ).gpop_right('/'      ), "0///1/2//");
    EXPECT_EQ(S("/0///1/2//"   ).gpop_right('/', true),     "1/2//");
    EXPECT_EQ(S("/0///1/2///"  ).gpop_right('/'      ), "0///1/2///");
    EXPECT_EQ(S("/0///1/2///"  ).gpop_right('/', true),     "1/2///");


    EXPECT_EQ(S("//0/1/2"      ).gpop_right('/'      ), "/0/1/2");
    EXPECT_EQ(S("//0/1/2"      ).gpop_right('/', true),    "1/2");
    EXPECT_EQ(S("//0/1/2/"     ).gpop_right('/'      ), "/0/1/2/");
    EXPECT_EQ(S("//0/1/2/"     ).gpop_right('/', true),    "1/2/");
    EXPECT_EQ(S("//0/1/2//"    ).gpop_right('/'      ), "/0/1/2//");
    EXPECT_EQ(S("//0/1/2//"    ).gpop_right('/', true),    "1/2//");
    EXPECT_EQ(S("//0/1/2///"   ).gpop_right('/'      ), "/0/1/2///");
    EXPECT_EQ(S("//0/1/2///"   ).gpop_right('/', true),    "1/2///");

    EXPECT_EQ(S("//0//1/2"     ).gpop_right('/'      ), "/0//1/2");
    EXPECT_EQ(S("//0//1/2"     ).gpop_right('/', true),     "1/2");
    EXPECT_EQ(S("//0//1/2/"    ).gpop_right('/'      ), "/0//1/2/");
    EXPECT_EQ(S("//0//1/2/"    ).gpop_right('/', true),     "1/2/");
    EXPECT_EQ(S("//0//1/2//"   ).gpop_right('/'      ), "/0//1/2//");
    EXPECT_EQ(S("//0//1/2//"   ).gpop_right('/', true),     "1/2//");
    EXPECT_EQ(S("//0//1/2///"  ).gpop_right('/'      ), "/0//1/2///");
    EXPECT_EQ(S("//0//1/2///"  ).gpop_right('/', true),     "1/2///");

    EXPECT_EQ(S("//0///1/2"     ).gpop_right('/'      ), "/0///1/2");
    EXPECT_EQ(S("//0///1/2"     ).gpop_right('/', true),     "1/2");
    EXPECT_EQ(S("//0///1/2/"    ).gpop_right('/'      ), "/0///1/2/");
    EXPECT_EQ(S("//0///1/2/"    ).gpop_right('/', true),     "1/2/");
    EXPECT_EQ(S("//0///1/2//"   ).gpop_right('/'      ), "/0///1/2//");
    EXPECT_EQ(S("//0///1/2//"   ).gpop_right('/', true),     "1/2//");
    EXPECT_EQ(S("//0///1/2///"  ).gpop_right('/'      ), "/0///1/2///");
    EXPECT_EQ(S("//0///1/2///"  ).gpop_right('/', true),      "1/2///");


    EXPECT_EQ(S("0/1"      ).gpop_right('/'      ), "1");
    EXPECT_EQ(S("0/1"      ).gpop_right('/', true), "1");
    EXPECT_EQ(S("0/1/"     ).gpop_right('/'      ), "1/");
    EXPECT_EQ(S("0/1/"     ).gpop_right('/', true), "1/");
    EXPECT_EQ(S("0/1//"    ).gpop_right('/'      ), "1//");
    EXPECT_EQ(S("0/1//"    ).gpop_right('/', true), "1//");
    EXPECT_EQ(S("0/1///"   ).gpop_right('/'      ), "1///");
    EXPECT_EQ(S("0/1///"   ).gpop_right('/', true), "1///");

    EXPECT_EQ(S("0//1"     ).gpop_right('/'      ), "/1");
    EXPECT_EQ(S("0//1"     ).gpop_right('/', true),  "1");
    EXPECT_EQ(S("0//1/"    ).gpop_right('/'      ), "/1/");
    EXPECT_EQ(S("0//1/"    ).gpop_right('/', true),  "1/");
    EXPECT_EQ(S("0//1//"   ).gpop_right('/'      ), "/1//");
    EXPECT_EQ(S("0//1//"   ).gpop_right('/', true),  "1//");
    EXPECT_EQ(S("0//1///"  ).gpop_right('/'      ), "/1///");
    EXPECT_EQ(S("0//1///"  ).gpop_right('/', true),  "1///");

    EXPECT_EQ(S("0///1"    ).gpop_right('/'      ), "//1");
    EXPECT_EQ(S("0///1"    ).gpop_right('/', true),   "1");
    EXPECT_EQ(S("0///1/"   ).gpop_right('/'      ), "//1/");
    EXPECT_EQ(S("0///1/"   ).gpop_right('/', true),   "1/");
    EXPECT_EQ(S("0///1//"  ).gpop_right('/'      ), "//1//");
    EXPECT_EQ(S("0///1//"  ).gpop_right('/', true),   "1//");
    EXPECT_EQ(S("0///1///" ).gpop_right('/'      ), "//1///");
    EXPECT_EQ(S("0///1///" ).gpop_right('/', true),   "1///");


    EXPECT_EQ(S("/0/1"      ).gpop_right('/'      ), "0/1");
    EXPECT_EQ(S("/0/1"      ).gpop_right('/', true),   "1");
    EXPECT_EQ(S("/0/1/"     ).gpop_right('/'      ), "0/1/");
    EXPECT_EQ(S("/0/1/"     ).gpop_right('/', true),   "1/");
    EXPECT_EQ(S("/0/1//"    ).gpop_right('/'      ), "0/1//");
    EXPECT_EQ(S("/0/1//"    ).gpop_right('/', true),   "1//");
    EXPECT_EQ(S("/0/1///"   ).gpop_right('/'      ), "0/1///");
    EXPECT_EQ(S("/0/1///"   ).gpop_right('/', true),   "1///");

    EXPECT_EQ(S("/0//1"     ).gpop_right('/'      ), "0//1");
    EXPECT_EQ(S("/0//1"     ).gpop_right('/', true),    "1");
    EXPECT_EQ(S("/0//1/"    ).gpop_right('/'      ), "0//1/");
    EXPECT_EQ(S("/0//1/"    ).gpop_right('/', true),    "1/");
    EXPECT_EQ(S("/0//1//"   ).gpop_right('/'      ), "0//1//");
    EXPECT_EQ(S("/0//1//"   ).gpop_right('/', true),    "1//");
    EXPECT_EQ(S("/0//1///"  ).gpop_right('/'      ), "0//1///");
    EXPECT_EQ(S("/0//1///"  ).gpop_right('/', true),    "1///");

    EXPECT_EQ(S("/0///1"    ).gpop_right('/'      ), "0///1");
    EXPECT_EQ(S("/0///1"    ).gpop_right('/', true),     "1");
    EXPECT_EQ(S("/0///1/"   ).gpop_right('/'      ), "0///1/");
    EXPECT_EQ(S("/0///1/"   ).gpop_right('/', true),     "1/");
    EXPECT_EQ(S("/0///1//"  ).gpop_right('/'      ), "0///1//");
    EXPECT_EQ(S("/0///1//"  ).gpop_right('/', true),     "1//");
    EXPECT_EQ(S("/0///1///" ).gpop_right('/'      ), "0///1///");
    EXPECT_EQ(S("/0///1///" ).gpop_right('/', true),     "1///");


    EXPECT_EQ(S("//0/1"      ).gpop_right('/'      ), "/0/1");
    EXPECT_EQ(S("//0/1"      ).gpop_right('/', true),    "1");
    EXPECT_EQ(S("//0/1/"     ).gpop_right('/'      ), "/0/1/");
    EXPECT_EQ(S("//0/1/"     ).gpop_right('/', true),    "1/");
    EXPECT_EQ(S("//0/1//"    ).gpop_right('/'      ), "/0/1//");
    EXPECT_EQ(S("//0/1//"    ).gpop_right('/', true),    "1//");
    EXPECT_EQ(S("//0/1///"   ).gpop_right('/'      ), "/0/1///");
    EXPECT_EQ(S("//0/1///"   ).gpop_right('/', true),    "1///");

    EXPECT_EQ(S("//0//1"     ).gpop_right('/'      ), "/0//1");
    EXPECT_EQ(S("//0//1"     ).gpop_right('/', true),     "1");
    EXPECT_EQ(S("//0//1/"    ).gpop_right('/'      ), "/0//1/");
    EXPECT_EQ(S("//0//1/"    ).gpop_right('/', true),     "1/");
    EXPECT_EQ(S("//0//1//"   ).gpop_right('/'      ), "/0//1//");
    EXPECT_EQ(S("//0//1//"   ).gpop_right('/', true),     "1//");
    EXPECT_EQ(S("//0//1///"  ).gpop_right('/'      ), "/0//1///");
    EXPECT_EQ(S("//0//1///"  ).gpop_right('/', true),     "1///");

    EXPECT_EQ(S("//0///1"    ).gpop_right('/'      ), "/0///1");
    EXPECT_EQ(S("//0///1"    ).gpop_right('/', true),      "1");
    EXPECT_EQ(S("//0///1/"   ).gpop_right('/'      ), "/0///1/");
    EXPECT_EQ(S("//0///1/"   ).gpop_right('/', true),      "1/");
    EXPECT_EQ(S("//0///1//"  ).gpop_right('/'      ), "/0///1//");
    EXPECT_EQ(S("//0///1//"  ).gpop_right('/', true),      "1//");
    EXPECT_EQ(S("//0///1///" ).gpop_right('/'      ), "/0///1///");
    EXPECT_EQ(S("//0///1///" ).gpop_right('/', true),      "1///");


    EXPECT_EQ(S("0"      ).gpop_right('/'      ), "");
    EXPECT_EQ(S("0"      ).gpop_right('/', true), "");
    EXPECT_EQ(S("0/"     ).gpop_right('/'      ), "");
    EXPECT_EQ(S("0/"     ).gpop_right('/', true), "");
    EXPECT_EQ(S("0//"    ).gpop_right('/'      ), "/");
    EXPECT_EQ(S("0//"    ).gpop_right('/', true), "");
    EXPECT_EQ(S("0///"   ).gpop_right('/'      ), "//");
    EXPECT_EQ(S("0///"   ).gpop_right('/', true), "");

    EXPECT_EQ(S("/0"      ).gpop_right('/'      ), "0");
    EXPECT_EQ(S("/0"      ).gpop_right('/', true), "");
    EXPECT_EQ(S("/0/"     ).gpop_right('/'      ), "0/");
    EXPECT_EQ(S("/0/"     ).gpop_right('/', true), "");
    EXPECT_EQ(S("/0//"    ).gpop_right('/'      ), "0//");
    EXPECT_EQ(S("/0//"    ).gpop_right('/', true), "");
    EXPECT_EQ(S("/0///"   ).gpop_right('/'      ), "0///");
    EXPECT_EQ(S("/0///"   ).gpop_right('/', true), "");

    EXPECT_EQ(S("//0"      ).gpop_right('/'      ), "/0");
    EXPECT_EQ(S("//0"      ).gpop_right('/', true), "");
    EXPECT_EQ(S("//0/"     ).gpop_right('/'      ), "/0/");
    EXPECT_EQ(S("//0/"     ).gpop_right('/', true), "");
    EXPECT_EQ(S("//0//"    ).gpop_right('/'      ), "/0//");
    EXPECT_EQ(S("//0//"    ).gpop_right('/', true), "");
    EXPECT_EQ(S("//0///"   ).gpop_right('/'      ), "/0///");
    EXPECT_EQ(S("//0///"   ).gpop_right('/', true), "");

    EXPECT_EQ(S("///0"      ).gpop_right('/'      ), "//0");
    EXPECT_EQ(S("///0"      ).gpop_right('/', true), "");
    EXPECT_EQ(S("///0/"     ).gpop_right('/'      ), "//0/");
    EXPECT_EQ(S("///0/"     ).gpop_right('/', true), "");
    EXPECT_EQ(S("///0//"    ).gpop_right('/'      ), "//0//");
    EXPECT_EQ(S("///0//"    ).gpop_right('/', true), "");
    EXPECT_EQ(S("///0///"   ).gpop_right('/'      ), "//0///");
    EXPECT_EQ(S("///0///"   ).gpop_right('/', true), "");

    EXPECT_EQ(S("/"        ).gpop_right('/'      ), "");
    EXPECT_EQ(S("/"        ).gpop_right('/', true), "");
    EXPECT_EQ(S("//"       ).gpop_right('/'      ), "/");
    EXPECT_EQ(S("//"       ).gpop_right('/', true), "");
    EXPECT_EQ(S("///"      ).gpop_right('/'      ), "//");
    EXPECT_EQ(S("///"      ).gpop_right('/', true), "");

    EXPECT_EQ(S(""         ).gpop_right('/'      ), "");
    EXPECT_EQ(S(""         ).gpop_right('/', true), "");
}

TEST(substr, basename)
{
    using S = csubstr;
    EXPECT_EQ(S("0/1/2").basename(), "2");
    EXPECT_EQ(S("0/1/2/").basename(), "2");
    EXPECT_EQ(S("0/1/2///").basename(), "2");
    EXPECT_EQ(S("/0/1/2").basename(), "2");
    EXPECT_EQ(S("/0/1/2/").basename(), "2");
    EXPECT_EQ(S("/0/1/2///").basename(), "2");
    EXPECT_EQ(S("///0/1/2").basename(), "2");
    EXPECT_EQ(S("///0/1/2/").basename(), "2");
    EXPECT_EQ(S("///0/1/2///").basename(), "2");
    EXPECT_EQ(S("/").basename(), "");
    EXPECT_EQ(S("//").basename(), "");
    EXPECT_EQ(S("///").basename(), "");
    EXPECT_EQ(S("////").basename(), "");
    EXPECT_EQ(S("").basename(), "");
}

TEST(substr, dirname)
{
    using S = csubstr;
    EXPECT_EQ(S("0/1/2").dirname(), "0/1/");
    EXPECT_EQ(S("0/1/2/").dirname(), "0/1/");
    EXPECT_EQ(S("/0/1/2").dirname(), "/0/1/");
    EXPECT_EQ(S("/0/1/2/").dirname(), "/0/1/");
    EXPECT_EQ(S("///0/1/2").dirname(), "///0/1/");
    EXPECT_EQ(S("///0/1/2/").dirname(), "///0/1/");
    EXPECT_EQ(S("/0").dirname(), "/");
    EXPECT_EQ(S("/").dirname(), "/");
    EXPECT_EQ(S("//").dirname(), "//");
    EXPECT_EQ(S("///").dirname(), "///");
    EXPECT_EQ(S("////").dirname(), "////");
    EXPECT_EQ(S("").dirname(), "");
}

TEST(substr, next_split)
{
    using S = csubstr;

    {
        S const n;
        typename S::size_type pos = 0;
        S ss;
        EXPECT_EQ(n.next_split(':', &pos, &ss), false);
        EXPECT_EQ(ss.empty(), true);
        EXPECT_EQ(n.next_split(':', &pos, &ss), false);
        EXPECT_EQ(ss.empty(), true);
        pos = 0;
        EXPECT_EQ(n.next_split(',', &pos, &ss), false);
        EXPECT_EQ(ss.empty(), true);
        EXPECT_EQ(n.next_split(',', &pos, &ss), false);
        EXPECT_EQ(ss.empty(), true);
    }

    {
        S const n("0");
        typename S::size_type pos = 0;
        S ss;
        EXPECT_EQ(n.next_split(':', &pos, &ss), true);
        EXPECT_EQ(ss.empty(), false);
        EXPECT_EQ(n.next_split(':', &pos, &ss), false);
        EXPECT_EQ(ss.empty(), true);
        EXPECT_EQ(n.next_split(':', &pos, &ss), false);
        EXPECT_EQ(ss.empty(), true);
        pos = 0;
        EXPECT_EQ(n.next_split(',', &pos, &ss), true);
        EXPECT_EQ(ss.empty(), false);
        EXPECT_EQ(n.next_split(',', &pos, &ss), false);
        EXPECT_EQ(ss.empty(), true);
        EXPECT_EQ(n.next_split(',', &pos, &ss), false);
        EXPECT_EQ(ss.empty(), true);
    }

    {
        S const n;
        typename S::size_type pos = 0;
        typename S::size_type count = 0;
        S ss;
        while(n.next_split(':', &pos, &ss))
        {
            ++count;
        }
        EXPECT_EQ(count, 0);
    }

    {
        S const n("0123456");
        typename S::size_type pos = 0;
        typename S::size_type count = 0;
        S ss;
        while(n.next_split(':', &pos, &ss))
        {
            switch(count)
            {
            case 0:
                EXPECT_EQ(ss.size(), n.size());
                EXPECT_EQ(ss.empty(), false);
                break;
            default:
                GTEST_FAIL();
                break;
            }
            ++count;
        }
        EXPECT_EQ(count, 1);
    }

    {
        S const n("0123456:");
        typename S::size_type pos = 0;
        typename S::size_type count = 0;
        S ss;
        while(n.next_split(':', &pos, &ss))
        {
            switch(count)
            {
            case 0:
                EXPECT_EQ(ss.size(), n.size()-1);
                EXPECT_EQ(ss.empty(), false);
                break;
            case 1:
                EXPECT_EQ(ss.size(), 0);
                EXPECT_EQ(ss.empty(), true);
                break;
            default:
                GTEST_FAIL();
                break;
            }
            ++count;
        }
        EXPECT_EQ(count, 2);
    }

    {
        S const n(":0123456:");
        typename S::size_type pos = 0;
        typename S::size_type count = 0;
        S ss;
        while(n.next_split(':', &pos, &ss))
        {
            switch(count)
            {
            case 0:
                EXPECT_EQ(ss.size(), 0);
                EXPECT_EQ(ss.empty(), true);
                break;
            case 1:
                EXPECT_EQ(ss.size(), n.size()-2);
                EXPECT_EQ(ss.empty(), false);
                break;
            case 2:
                EXPECT_EQ(ss.size(), 0);
                EXPECT_EQ(ss.empty(), true);
                break;
            default:
                GTEST_FAIL();
                break;
            }
            ++count;
        }
        EXPECT_EQ(count, 3);
    }

    {
        S const n(":");
        typename S::size_type pos = 0;
        typename S::size_type count = 0;
        S ss;
        while(n.next_split(':', &pos, &ss))
        {
            switch(count)
            {
            case 0:
                EXPECT_EQ(ss.size(), 0);
                EXPECT_EQ(ss.empty(), true);
                break;
            case 1:
                EXPECT_EQ(ss.size(), 0);
                EXPECT_EQ(ss.empty(), true);
                break;
            default:
                GTEST_FAIL();
                break;
            }
            ++count;
        }
        EXPECT_EQ(count, 2);
    }

    {
        S const n("01:23:45:67");
        typename S::size_type pos = 0;
        typename S::size_type count = 0;
        S ss;
        while(n.next_split(':', &pos, &ss))
        {
            switch(count)
            {
            case 0:
                EXPECT_EQ(ss.size(), 2);
                EXPECT_EQ(ss, "01");
                EXPECT_NE(ss, "01:");
                EXPECT_NE(ss, ":01:");
                EXPECT_NE(ss, ":01");
                break;
            case 1:
                EXPECT_EQ(ss.size(), 2);
                EXPECT_EQ(ss, "23");
                EXPECT_NE(ss, "23:");
                EXPECT_NE(ss, ":23:");
                EXPECT_NE(ss, ":23");
                break;
            case 2:
                EXPECT_EQ(ss.size(), 2);
                EXPECT_EQ(ss, "45");
                EXPECT_NE(ss, "45:");
                EXPECT_NE(ss, ":45:");
                EXPECT_NE(ss, ":45");
                break;
            case 3:
                EXPECT_EQ(ss.size(), 2);
                EXPECT_EQ(ss, "67");
                EXPECT_NE(ss, "67:");
                EXPECT_NE(ss, ":67:");
                EXPECT_NE(ss, ":67");
                break;
            default:
                GTEST_FAIL();
                break;
            }
            count++;
        }
        EXPECT_EQ(count, 4);
    }

    {
        const S n(":01:23:45:67:");
        typename S::size_type pos = 0;
        typename S::size_type count = 0;
        S ss;
        while(n.next_split(':', &pos, &ss))
        {
            switch(count)
            {
            case 0:
                EXPECT_EQ(ss.size(), 0);
                EXPECT_EQ(ss.empty(), true);
                break;
            case 1:
                EXPECT_EQ(ss.size(), 2);
                EXPECT_EQ(ss, "01");
                EXPECT_NE(ss, "01:");
                EXPECT_NE(ss, ":01:");
                EXPECT_NE(ss, ":01");
                break;
            case 2:
                EXPECT_EQ(ss.size(), 2);
                EXPECT_EQ(ss, "23");
                EXPECT_NE(ss, "23:");
                EXPECT_NE(ss, ":23:");
                EXPECT_NE(ss, ":23");
                break;
            case 3:
                EXPECT_EQ(ss.size(), 2);
                EXPECT_EQ(ss, "45");
                EXPECT_NE(ss, "45:");
                EXPECT_NE(ss, ":45:");
                EXPECT_NE(ss, ":45");
                break;
            case 4:
                EXPECT_EQ(ss.size(), 2);
                EXPECT_EQ(ss, "67");
                EXPECT_NE(ss, "67:");
                EXPECT_NE(ss, ":67:");
                EXPECT_NE(ss, ":67");
                break;
            case 5:
                EXPECT_EQ(ss.size(), 0);
                EXPECT_EQ(ss.empty(), true);
                break;
            default:
                GTEST_FAIL();
                break;
            }
            count++;
        }
        EXPECT_EQ(count, 6);
    }

    {
        const S n("::::01:23:45:67::::");
        typename S::size_type pos = 0;
        typename S::size_type count = 0;
        S ss;
        while(n.next_split(':', &pos, &ss))
        {
            switch(count)
            {
            case 0:
                EXPECT_EQ(ss.size(), 0);
                EXPECT_EQ(ss.empty(), true);
                EXPECT_NE(ss, "::");
                break;
            case 1:
                EXPECT_EQ(ss.size(), 0);
                EXPECT_EQ(ss.empty(), true);
                EXPECT_NE(ss, "::");
                break;
            case 2:
                EXPECT_EQ(ss.size(), 0);
                EXPECT_EQ(ss.empty(), true);
                EXPECT_NE(ss, "::");
                break;
            case 3:
                EXPECT_EQ(ss.size(), 0);
                EXPECT_EQ(ss.empty(), true);
                EXPECT_NE(ss, "::");
                break;
            case 4:
                EXPECT_EQ(ss.size(), 2);
                EXPECT_EQ(ss, "01");
                EXPECT_NE(ss, "01:");
                EXPECT_NE(ss, ":01:");
                EXPECT_NE(ss, ":01");
                break;
            case 5:
                EXPECT_EQ(ss.size(), 2);
                EXPECT_EQ(ss, "23");
                EXPECT_NE(ss, "23:");
                EXPECT_NE(ss, ":23:");
                EXPECT_NE(ss, ":23");
                break;
            case 6:
                EXPECT_EQ(ss.size(), 2);
                EXPECT_EQ(ss, "45");
                EXPECT_NE(ss, "45:");
                EXPECT_NE(ss, ":45:");
                EXPECT_NE(ss, ":45");
                break;
            case 7:
                EXPECT_EQ(ss.size(), 2);
                EXPECT_EQ(ss, "67");
                EXPECT_NE(ss, "67:");
                EXPECT_NE(ss, ":67:");
                EXPECT_NE(ss, ":67");
                break;
            case 8:
                EXPECT_EQ(ss.size(), 0);
                EXPECT_EQ(ss.empty(), true);
                EXPECT_NE(ss, "::");
                break;
            case 9:
                EXPECT_EQ(ss.size(), 0);
                EXPECT_EQ(ss.empty(), true);
                EXPECT_NE(ss, "::");
                break;
            case 10:
                EXPECT_EQ(ss.size(), 0);
                EXPECT_EQ(ss.empty(), true);
                EXPECT_NE(ss, "::");
                break;
            case 11:
                EXPECT_EQ(ss.size(), 0);
                EXPECT_EQ(ss.empty(), true);
                EXPECT_NE(ss, "::");
                break;
            default:
                GTEST_FAIL();
                break;
            }
            count++;
        }
        EXPECT_EQ(count, 12);
    }
}

TEST(substr, split)
{
    using S = csubstr;

    {
        S const n;
        {
            auto spl = n.split(':');
            auto beg = spl.begin();
            auto end = spl.end();
            EXPECT_EQ(beg, end);
        }
    }

    {
        S const n("foo:bar:baz");
        auto spl = n.split(':');
        auto beg = spl.begin();
        auto end = spl.end();
        EXPECT_EQ(beg->size(), 3);
        EXPECT_EQ(end->size(), 0);
        EXPECT_EQ(*beg, "foo");
        EXPECT_NE(beg, end);
        auto it = beg;
        EXPECT_EQ(it->size(), 3);
        EXPECT_EQ(*it, "foo");
        EXPECT_NE(it, end);
        EXPECT_EQ(it, beg);
        EXPECT_EQ(beg->size(), 3);
        EXPECT_EQ(*beg, "foo");
        EXPECT_NE(beg, end);
        ++it;
        EXPECT_EQ(it->size(), 3);
        EXPECT_EQ(*it, "bar");
        EXPECT_NE(it, end);
        EXPECT_NE(it, beg);
        EXPECT_EQ(beg->size(), 3);
        EXPECT_EQ(*beg, "foo");
        EXPECT_NE(beg, end);
        ++it;
        EXPECT_EQ(it->size(), 3);
        EXPECT_EQ(*it, "baz");
        EXPECT_NE(it, end);
        EXPECT_NE(it, beg);
        EXPECT_EQ(beg->size(), 3);
        EXPECT_EQ(*beg, "foo");
        EXPECT_NE(beg, end);
        ++it;
        EXPECT_EQ(it->size(), 0);
        EXPECT_EQ(it, end);
        EXPECT_NE(it, beg);
        EXPECT_EQ(beg->size(), 3);
        EXPECT_EQ(*beg, "foo");
        EXPECT_NE(beg, end);
        it = beg;
        EXPECT_EQ(it->size(), 3);
        EXPECT_EQ(*it, "foo");
        EXPECT_NE(it, end);
        EXPECT_EQ(it, beg);
        EXPECT_EQ(beg->size(), 3);
        EXPECT_EQ(*beg, "foo");
        EXPECT_NE(beg, end);
        it++;
        EXPECT_EQ(it->size(), 3);
        EXPECT_EQ(*it, "bar");
        EXPECT_NE(it, end);
        EXPECT_NE(it, beg);
        EXPECT_EQ(beg->size(), 3);
        EXPECT_EQ(*beg, "foo");
        EXPECT_NE(beg, end);
        it++;
        EXPECT_EQ(it->size(), 3);
        EXPECT_EQ(*it, "baz");
        EXPECT_NE(it, end);
        EXPECT_NE(it, beg);
        EXPECT_EQ(beg->size(), 3);
        EXPECT_EQ(*beg, "foo");
        EXPECT_NE(beg, end);
        it++;
        EXPECT_EQ(it->size(), 0);
        EXPECT_EQ(it, end);
        EXPECT_NE(it, beg);
        EXPECT_EQ(beg->size(), 3);
        EXPECT_EQ(*beg, "foo");
        EXPECT_NE(beg, end);
    }

    {
        S const n("foo:bar:baz:");
        auto spl = n.split(':');
        auto beg = spl.begin();
        auto end = spl.end();
        EXPECT_EQ(beg->size(), 3);
        EXPECT_EQ(end->size(), 0);
        EXPECT_EQ(*beg, "foo");
        EXPECT_NE(beg, end);
        auto it = beg;
        EXPECT_EQ(it->size(), 3);
        EXPECT_EQ(*it, "foo");
        EXPECT_NE(it, end);
        EXPECT_EQ(it, beg);
        EXPECT_EQ(beg->size(), 3);
        EXPECT_EQ(*beg, "foo");
        EXPECT_NE(beg, end);
        ++it;
        EXPECT_EQ(it->size(), 3);
        EXPECT_EQ(*it, "bar");
        EXPECT_NE(it, end);
        EXPECT_NE(it, beg);
        EXPECT_EQ(beg->size(), 3);
        EXPECT_EQ(*beg, "foo");
        EXPECT_NE(beg, end);
        ++it;
        EXPECT_EQ(it->size(), 3);
        EXPECT_EQ(*it, "baz");
        EXPECT_NE(it, end);
        EXPECT_NE(it, beg);
        EXPECT_EQ(beg->size(), 3);
        EXPECT_EQ(*beg, "foo");
        EXPECT_NE(beg, end);
        ++it;
        EXPECT_EQ(it->size(), 0);
        EXPECT_EQ(*it, "");
        EXPECT_NE(it, end);
        EXPECT_NE(it, beg);
        EXPECT_EQ(beg->size(), 3);
        EXPECT_EQ(*beg, "foo");
        EXPECT_NE(beg, end);
        ++it;
        EXPECT_EQ(it->size(), 0);
        EXPECT_EQ(it, end);
        EXPECT_NE(it, beg);
        EXPECT_EQ(beg->size(), 3);
        EXPECT_EQ(*beg, "foo");
        EXPECT_NE(beg, end);
        //--------------------------
        it = beg;
        EXPECT_EQ(it->size(), 3);
        EXPECT_EQ(*it, "foo");
        EXPECT_NE(it, end);
        EXPECT_EQ(it, beg);
        EXPECT_EQ(beg->size(), 3);
        EXPECT_EQ(*beg, "foo");
        EXPECT_NE(beg, end);
        it++;
        EXPECT_EQ(it->size(), 3);
        EXPECT_EQ(*it, "bar");
        EXPECT_NE(it, end);
        EXPECT_NE(it, beg);
        EXPECT_EQ(beg->size(), 3);
        EXPECT_EQ(*beg, "foo");
        EXPECT_NE(beg, end);
        it++;
        EXPECT_EQ(it->size(), 3);
        EXPECT_EQ(*it, "baz");
        EXPECT_NE(it, end);
        EXPECT_NE(it, beg);
        EXPECT_EQ(beg->size(), 3);
        EXPECT_EQ(*beg, "foo");
        EXPECT_NE(beg, end);
        it++;
        EXPECT_EQ(it->size(), 0);
        EXPECT_EQ(*it, "");
        EXPECT_NE(it, end);
        EXPECT_NE(it, beg);
        EXPECT_EQ(beg->size(), 3);
        EXPECT_EQ(*beg, "foo");
        EXPECT_NE(beg, end);
        it++;
        EXPECT_EQ(it->size(), 0);
        EXPECT_EQ(it, end);
        EXPECT_NE(it, beg);
        EXPECT_EQ(beg->size(), 3);
        EXPECT_EQ(*beg, "foo");
        EXPECT_NE(beg, end);
    }

    {
        S const n;
        auto s = n.split(':');
        // check that multiple calls to begin() always yield the same result
        EXPECT_EQ(*s.begin(), "");
        EXPECT_EQ(*s.begin(), "");
        EXPECT_EQ(*s.begin(), "");
        // check that multiple calls to end() always yield the same result
        auto e = s.end();
        EXPECT_EQ(s.end(), e);
        EXPECT_EQ(s.end(), e);
        //
        auto it = s.begin();
        EXPECT_EQ(*it, "");
        EXPECT_EQ(it->empty(), true);
        EXPECT_EQ(it->size(), 0);
        ++it;
        EXPECT_EQ(it, e);
    }

    {
        S const n("01:23:45:67");
        auto s = n.split(':');
        // check that multiple calls to begin() always yield the same result
        EXPECT_EQ(*s.begin(), "01");
        EXPECT_EQ(*s.begin(), "01");
        EXPECT_EQ(*s.begin(), "01");
        // check that multiple calls to end() always yield the same result
        auto e = s.end();
        EXPECT_EQ(s.end(), e);
        EXPECT_EQ(s.end(), e);
        EXPECT_EQ(s.end(), e);
        //
        auto it = s.begin();
        EXPECT_EQ(*it, "01");
        EXPECT_EQ(it->size(), 2);
        ++it;
        EXPECT_EQ(*it, "23");
        EXPECT_EQ(it->size(), 2);
        ++it;
        EXPECT_EQ(*it, "45");
        EXPECT_EQ(it->size(), 2);
        ++it;
        EXPECT_EQ(*it, "67");
        EXPECT_EQ(it->size(), 2);
        ++it;
        EXPECT_EQ(it, s.end());
    }

    {
        S const n;
        typename S::size_type count = 0;
        for(auto &ss : n.split(':'))
        {
            ++count;
        }
        EXPECT_EQ(count, 0);
    }

    {
        S const n("0123456");
        {
            auto spl = n.split(':');
            auto beg = spl.begin();
            auto end = spl.end();
            EXPECT_EQ(beg->size(), n.size());
            EXPECT_EQ(end->size(), 0);
        }
        typename S::size_type count = 0;
        for(auto &ss : n.split(':'))
        {
            switch(count)
            {
            case 0:
                EXPECT_EQ(ss.size(), n.size());
                EXPECT_EQ(ss.empty(), false);
                break;
            }
            ++count;
        }
        EXPECT_EQ(count, 1);
    }

    {
        S const n("foo:bar");
        typename S::size_type count = 0;
        for(auto &ss : n.split(':'))
        {
            switch(count)
            {
            case 0:
                EXPECT_EQ(ss.size(), 3);
                EXPECT_EQ(ss.empty(), false);
                EXPECT_EQ(ss, "foo");
                break;
            case 1:
                EXPECT_EQ(ss.size(), 3);
                EXPECT_EQ(ss.empty(), false);
                EXPECT_EQ(ss, "bar");
                break;
            }
            ++count;
        }
        EXPECT_EQ(count, 2);
    }

    {
        S const n("0123456:");
        typename S::size_type count = 0;
        for(auto &ss : n.split(':'))
        {
            switch(count)
            {
            case 0:
                EXPECT_EQ(ss.size(), n.size()-1);
                EXPECT_EQ(ss.empty(), false);
                break;
            case 1:
                EXPECT_EQ(ss.size(), 0);
                EXPECT_EQ(ss.empty(), true);
                break;
            }
            ++count;
        }
        EXPECT_EQ(count, 2);
    }

    {
        S const n(":0123456:");
        typename S::size_type count = 0;
        for(auto &ss : n.split(':'))
        {
            switch(count)
            {
            case 0:
                EXPECT_EQ(ss.size(), 0);
                EXPECT_EQ(ss.empty(), true);
                break;
            case 1:
                EXPECT_EQ(ss.size(), n.size()-2);
                EXPECT_EQ(ss.empty(), false);
                break;
            case 2:
                EXPECT_EQ(ss.size(), 0);
                EXPECT_EQ(ss.empty(), true);
                break;
            }
            ++count;
        }
        EXPECT_EQ(count, 3);
    }

    {
        S const n(":");
        typename S::size_type count = 0;
        for(auto &ss : n.split(':'))
        {
            switch(count)
            {
            case 0:
                EXPECT_EQ(ss.size(), 0);
                EXPECT_EQ(ss.empty(), true);
                break;
            case 1:
                EXPECT_EQ(ss.size(), 0);
                EXPECT_EQ(ss.empty(), true);
                break;
            }
            ++count;
        }
        EXPECT_EQ(count, 2);
    }

    {
        S const n("01:23:45:67");
        typename S::size_type count = 0;
        for(auto &ss : n.split(':'))
        {
            switch(count)
            {
            case 0:
                EXPECT_EQ(ss, "01");
                EXPECT_NE(ss, "01:");
                EXPECT_NE(ss, ":01:");
                EXPECT_NE(ss, ":01");
                break;
            case 1:
                EXPECT_EQ(ss, "23");
                EXPECT_NE(ss, "23:");
                EXPECT_NE(ss, ":23:");
                EXPECT_NE(ss, ":23");
                break;
            case 2:
                EXPECT_EQ(ss, "45");
                EXPECT_NE(ss, "45:");
                EXPECT_NE(ss, ":45:");
                EXPECT_NE(ss, ":45");
                break;
            case 3:
                EXPECT_EQ(ss, "67");
                EXPECT_NE(ss, "67:");
                EXPECT_NE(ss, ":67:");
                EXPECT_NE(ss, ":67");
                break;
            }
            count++;
        }
        EXPECT_EQ(count, 4);
    }

    {
        const S n(":01:23:45:67:");
        typename S::size_type count = 0;
        for(auto &ss : n.split(':'))
        {
            switch(count)
            {
            case 0:
                EXPECT_EQ(ss.size(), 0);
                EXPECT_EQ(ss.empty(), true);
                break;
            case 1:
                EXPECT_EQ(ss, "01");
                EXPECT_NE(ss, "01:");
                EXPECT_NE(ss, ":01:");
                EXPECT_NE(ss, ":01");
                break;
            case 2:
                EXPECT_EQ(ss, "23");
                EXPECT_NE(ss, "23:");
                EXPECT_NE(ss, ":23:");
                EXPECT_NE(ss, ":23");
                break;
            case 3:
                EXPECT_EQ(ss, "45");
                EXPECT_NE(ss, "45:");
                EXPECT_NE(ss, ":45:");
                EXPECT_NE(ss, ":45");
                break;
            case 4:
                EXPECT_EQ(ss, "67");
                EXPECT_NE(ss, "67:");
                EXPECT_NE(ss, ":67:");
                EXPECT_NE(ss, ":67");
                break;
            case 5:
                EXPECT_EQ(ss.size(), 0);
                EXPECT_EQ(ss.empty(), true);
                break;
            }
            count++;
        }
        EXPECT_EQ(count, 6);
    }

    {
        const S n("::::01:23:45:67::::");
        typename S::size_type count = 0;
        for(auto &ss : n.split(':'))
        {
            switch(count)
            {
            case 0:
                EXPECT_EQ(ss.size(), 0);
                EXPECT_EQ(ss.empty(), true);
                EXPECT_NE(ss, "::");
                break;
            case 1:
                EXPECT_EQ(ss.size(), 0);
                EXPECT_EQ(ss.empty(), true);
                EXPECT_NE(ss, "::");
                break;
            case 2:
                EXPECT_EQ(ss.size(), 0);
                EXPECT_EQ(ss.empty(), true);
                EXPECT_NE(ss, "::");
                break;
            case 3:
                EXPECT_EQ(ss.size(), 0);
                EXPECT_EQ(ss.empty(), true);
                EXPECT_NE(ss, "::");
                break;
            case 4:
                EXPECT_EQ(ss, "01");
                EXPECT_NE(ss, "01:");
                EXPECT_NE(ss, ":01:");
                EXPECT_NE(ss, ":01");
                break;
            case 5:
                EXPECT_EQ(ss, "23");
                EXPECT_NE(ss, "23:");
                EXPECT_NE(ss, ":23:");
                EXPECT_NE(ss, ":23");
                break;
            case 6:
                EXPECT_EQ(ss, "45");
                EXPECT_NE(ss, "45:");
                EXPECT_NE(ss, ":45:");
                EXPECT_NE(ss, ":45");
                break;
            case 7:
                EXPECT_EQ(ss, "67");
                EXPECT_NE(ss, "67:");
                EXPECT_NE(ss, ":67:");
                EXPECT_NE(ss, ":67");
                break;
            case 8:
                EXPECT_EQ(ss.size(), 0);
                EXPECT_EQ(ss.empty(), true);
                EXPECT_NE(ss, "::");
                break;
            case 9:
                EXPECT_EQ(ss.size(), 0);
                EXPECT_EQ(ss.empty(), true);
                EXPECT_NE(ss, "::");
                break;
            case 10:
                EXPECT_EQ(ss.size(), 0);
                EXPECT_EQ(ss.empty(), true);
                EXPECT_NE(ss, "::");
                break;
            case 11:
                EXPECT_EQ(ss.size(), 0);
                EXPECT_EQ(ss.empty(), true);
                EXPECT_NE(ss, "::");
                break;
            }
            count++;
        }
        EXPECT_EQ(count, 12);
    }
}

} // namespace c4<|MERGE_RESOLUTION|>--- conflicted
+++ resolved
@@ -254,11 +254,10 @@
 
 }
 
-<<<<<<< HEAD
 TEST(substr, sub)
 {
     EXPECT_EQ(csubstr("10]").sub(0, 2), "10");
-=======
+}
 
 template <class ...Args>
 void test_first_of_any(csubstr input, bool true_or_false, size_t which, size_t pos, Args... args)
@@ -266,38 +265,24 @@
     csubstr::first_of_any_result r = input.first_of_any(to_csubstr(args)...);
     std::cout << input << ": " << (bool(r) ? "true" : "false") << "/which:" << r.which << "/pos:" << r.pos << "\n";
     EXPECT_EQ(r, true_or_false);
+    if(true_or_false)
+    {
+        EXPECT_TRUE(r);
+    }
+    else
+    {
+        EXPECT_TRUE(r);
+    }
     EXPECT_EQ(r.which, which);
     EXPECT_EQ(r.pos, pos);
->>>>>>> 1d9b1fee
 }
 
 TEST(substr, first_of_any)
 {
-<<<<<<< HEAD
-    EXPECT_EQ(csubstr("baz{% endif %}").first_of_any("{% endif %}", "{% if "         , "{% elif bar %}" , "{% else %}" ).which, 0u);
-    EXPECT_EQ(csubstr("baz{% endif %}").first_of_any("{% if "     , "{% endif %}"    , "{% elif bar %}" , "{% else %}" ).which, 1u);
-    EXPECT_EQ(csubstr("baz{% endif %}").first_of_any("{% if "     , "{% elif bar %}" , "{% endif %}"    , "{% else %}" ).which, 2u);
-    EXPECT_EQ(csubstr("baz{% endif %}").first_of_any("{% if "     , "{% elif bar %}" , "{% else %}"     , "{% endif %}").which, 3u);
-
-    EXPECT_EQ(csubstr("bar{% else %}baz{% endif %}").first_of_any("{% else %}" , "{% if "         , "{% elif bar %}" , "{% endif %}").which, 0u);
-    EXPECT_EQ(csubstr("bar{% else %}baz{% endif %}").first_of_any("{% if "     , "{% else %}"     , "{% elif bar %}" , "{% endif %}").which, 1u);
-    EXPECT_EQ(csubstr("bar{% else %}baz{% endif %}").first_of_any("{% if "     , "{% elif bar %}" , "{% else %}"     , "{% endif %}").which, 2u);
-    EXPECT_EQ(csubstr("bar{% else %}baz{% endif %}").first_of_any("{% if "     , "{% elif bar %}" , "{% endif %}"    , "{% else %}" ).which, 3u);
-
-    EXPECT_EQ(csubstr("foo{% elif bar %}bar{% else %}baz{% endif %}").first_of_any("{% elif bar %}" , "{% if "         , "{% else %}"     , "{% endif %}"   ).which, 0u);
-    EXPECT_EQ(csubstr("foo{% elif bar %}bar{% else %}baz{% endif %}").first_of_any("{% if "         , "{% elif bar %}" , "{% else %}"     , "{% endif %}"   ).which, 1u);
-    EXPECT_EQ(csubstr("foo{% elif bar %}bar{% else %}baz{% endif %}").first_of_any("{% if "         , "{% else %}"     , "{% elif bar %}" , "{% endif %}"   ).which, 2u);
-    EXPECT_EQ(csubstr("foo{% elif bar %}bar{% else %}baz{% endif %}").first_of_any("{% if "         , "{% else %}"     , "{% endif %}"    , "{% elif bar %}").which, 3u);
-
-    EXPECT_EQ(csubstr("{% if foo %}foo{% elif bar %}bar{% else %}baz{% endif %}").first_of_any("{% if "         , "{% elif bar %}" , "{% else %}" , "{% endif %}" ).which, 0u);
-    EXPECT_EQ(csubstr("{% if foo %}foo{% elif bar %}bar{% else %}baz{% endif %}").first_of_any("{% elif bar %}" , "{% if "         , "{% else %}" , "{% endif %}" ).which, 1u);
-    EXPECT_EQ(csubstr("{% if foo %}foo{% elif bar %}bar{% else %}baz{% endif %}").first_of_any("{% elif bar %}" , "{% else %}"     , "{% if "     , "{% endif %}" ).which, 2u);
-    EXPECT_EQ(csubstr("{% if foo %}foo{% elif bar %}bar{% else %}baz{% endif %}").first_of_any("{% elif bar %}" , "{% else %}"     , "{% endif %}", "{% if "      ).which, 3u);
-
     // bugs
     EXPECT_FALSE(csubstr("10]").first_of_any("0x", "0X", "-0x", "-0X"));
     EXPECT_FALSE(csubstr("10]").sub(0, 2).first_of_any("0x", "0X", "-0x", "-0X"));
-=======
+
     size_t NONE = csubstr::NONE;
     size_t npos = csubstr::npos;
 
@@ -352,7 +337,6 @@
     test_first_of_any("{% .. foo %}foo{% e..f bar %}bar{% e..e %}baz{% e..if %}", false, NONE, npos, "{% elif bar %}" , "{% if "         , "{% else %}" , "{% endif %}" );
     test_first_of_any("{% .. foo %}foo{% e..f bar %}bar{% e..e %}baz{% e..if %}", false, NONE, npos, "{% elif bar %}" , "{% else %}"     , "{% if "     , "{% endif %}" );
     test_first_of_any("{% .. foo %}foo{% e..f bar %}bar{% e..e %}baz{% e..if %}", false, NONE, npos, "{% elif bar %}" , "{% else %}"     , "{% endif %}", "{% if "      );
->>>>>>> 1d9b1fee
 }
 
 
