--- conflicted
+++ resolved
@@ -32,13 +32,9 @@
 void mem_repeat(void* dest, void const* pattern, size_t pattern_size, size_t num_times);
 
 
-<<<<<<< HEAD
 //-----------------------------------------------------------------------------
 //-----------------------------------------------------------------------------
 //-----------------------------------------------------------------------------
-=======
-//-----------------------------------------------------------------------------
->>>>>>> c0ebf42f
 // most significant bit
 
 /** most significant bit; this function is constexpr-14 because of the local
@@ -48,7 +44,7 @@
 {
     if(!v) return 0;
     I b = 0;
-    while(v)
+    while(!(v & 1))
     {
         v >>= 1;
         ++b;
@@ -58,20 +54,6 @@
 
 namespace detail {
 
-<<<<<<< HEAD
-template< class I, I num_, I v_, bool last_bit > struct _msb11;
-
-template< class I, I num_, I v_ >
-struct _msb11< I, num_, v_, true >
-{
-    enum : I { num = num_ };
-};
-
-template< class I, I num_, I v_ >
-struct _msb11< I, num_, v_, false >
-{
-    enum : I { num = _msb11< I, num_+I(1), (v_>>1), (((v_>>1)&I(1))==0) >::num };
-=======
 template< class I, I val, I num_bits, bool finished >
 struct _msb11;
 
@@ -86,25 +68,19 @@
 {
     static_assert(val == 0, "bad implementation");
     enum : I { num = num_bits };
->>>>>>> c0ebf42f
 };
 
 } // namespace detail
 
-<<<<<<< HEAD
-=======
 
->>>>>>> c0ebf42f
 /** TMP version of msb(); this needs to be implemented with template
  * meta-programming because C++11 cannot use a constexpr function with
  * local variables
  * @see msb */
-<<<<<<< HEAD
-template< class I, I v >
+template< class I, I number >
 struct msb11
 {
-    static_assert(v != 0, "v != 0");
-    enum : I { value = detail::_msb11< I, 0, v, (v&1) >::num };
+    enum : I { value = detail::_msb11< I, number, 0, (number==I(0)) >::num };
 };
 
 
@@ -126,12 +102,6 @@
     C4_ALWAYS_INLINE C4_CONSTEXPR14 First  const& first () const { return static_cast< First  const& >(*this); }
     C4_ALWAYS_INLINE C4_CONSTEXPR14 Second      & second()       { return static_cast< Second      & >(*this); }
     C4_ALWAYS_INLINE C4_CONSTEXPR14 Second const& second() const { return static_cast< Second const& >(*this); }
-=======
-template< class I, I number >
-struct msb11
-{
-    enum : I { value = detail::_msb11< I, number, 0, (number==I(0)) >::num };
->>>>>>> c0ebf42f
 };
 
 C4_END_NAMESPACE(c4)
